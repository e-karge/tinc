--- conflicted
+++ resolved
@@ -31,8 +31,6 @@
 #include <sys/mman.h>
 #endif
 
-<<<<<<< HEAD
-=======
 #include <openssl/rand.h>
 #include <openssl/rsa.h>
 #include <openssl/pem.h>
@@ -40,7 +38,6 @@
 #include <openssl/engine.h>
 
 #ifdef HAVE_LZO
->>>>>>> 29235491
 #include LZO1X_H
 #endif
 
