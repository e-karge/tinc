--- conflicted
+++ resolved
@@ -73,11 +73,6 @@
 
 	n->subnet_tree = new_subnet_tree();
 	n->edge_tree = new_edge_tree();
-<<<<<<< HEAD
-	n->queue = list_alloc((list_action_t) free);
-=======
-	EVP_CIPHER_CTX_init(&n->packet_ctx);
->>>>>>> 43fa7283
 	n->mtu = MTU;
 	n->maxmtu = MTU;
 
@@ -86,14 +81,6 @@
 
 void free_node(node_t *n) {
 	cp();
-
-<<<<<<< HEAD
-	if(n->queue)
-		list_delete_list(n->queue);
-=======
-	if(n->key)
-		free(n->key);
->>>>>>> 43fa7283
 
 	if(n->subnet_tree)
 		free_subnet_tree(n->subnet_tree);
@@ -106,12 +93,7 @@
 	cipher_close(&n->cipher);
 	digest_close(&n->digest);
 
-<<<<<<< HEAD
 	event_del(&n->mtuevent);
-=======
-	if(n->mtuevent)
-		event_del(n->mtuevent);
->>>>>>> 43fa7283
 	
 	if(n->hostname)
 		free(n->hostname);
