--- conflicted
+++ resolved
@@ -178,113 +178,6 @@
 	return true;
 }
 
-<<<<<<< HEAD
-=======
-/* This function prettyprints the key generation process */
-
-static void indicator(int a, int b, void *p)
-{
-	switch (a) {
-		case 0:
-			fprintf(stderr, ".");
-			break;
-
-		case 1:
-			fprintf(stderr, "+");
-			break;
-
-		case 2:
-			fprintf(stderr, "-");
-			break;
-
-		case 3:
-			switch (b) {
-				case 0:
-					fprintf(stderr, " p\n");
-					break;
-
-				case 1:
-					fprintf(stderr, " q\n");
-					break;
-
-				default:
-					fprintf(stderr, "?");
-			}
-			break;
-
-		default:
-			fprintf(stderr, "?");
-	}
-}
-
-/*
-  Generate a public/private RSA keypair, and ask for a file to store
-  them in.
-*/
-static bool keygen(int bits)
-{
-	RSA *rsa_key;
-	FILE *f;
-	char *name = NULL;
-	char *filename;
-
-	get_config_string(lookup_config(config_tree, "Name"), &name);
-
-	if(name && !check_id(name)) {
-		fprintf(stderr, _("Invalid name for myself!\n"));
-		return false;
-	}
-
-	fprintf(stderr, _("Generating %d bits keys:\n"), bits);
-	rsa_key = RSA_generate_key(bits, 0x10001, indicator, NULL);
-
-	if(!rsa_key) {
-		fprintf(stderr, _("Error during key generation!\n"));
-		return false;
-	} else
-		fprintf(stderr, _("Done.\n"));
-
-	asprintf(&filename, "%s/rsa_key.priv", confbase);
-	f = ask_and_open(filename, _("private RSA key"));
-
-	if(!f)
-		return false;
-
-	if(disable_old_keys(f))
-		fprintf(stderr, _("Warning: old key(s) found and disabled.\n"));
-  
-#ifdef HAVE_FCHMOD
-	/* Make it unreadable for others. */
-	fchmod(fileno(f), 0600);
-#endif
-		
-	PEM_write_RSAPrivateKey(f, rsa_key, NULL, NULL, 0, NULL, NULL);
-	fclose(f);
-	free(filename);
-
-	if(name)
-		asprintf(&filename, "%s/hosts/%s", confbase, name);
-	else
-		asprintf(&filename, "%s/rsa_key.pub", confbase);
-
-	f = ask_and_open(filename, _("public RSA key"));
-
-	if(!f)
-		return false;
-
-	if(disable_old_keys(f))
-		fprintf(stderr, _("Warning: old key(s) found and disabled.\n"));
-
-	PEM_write_RSAPublicKey(f, rsa_key);
-	fclose(f);
-	free(filename);
-	if(name)
-		free(name);
-
-	return true;
-}
-
->>>>>>> 43fa7283
 /*
   Set all files and paths according to netname
 */
@@ -339,7 +232,7 @@
 static void free_names() {
 	if (identname) free(identname);
 	if (netname) free(netname);
-	if (pidfilename) free(pidfilename);
+	if (controlsocketname) free(controlsocketname);
 	if (logfilename) free(logfilename);
 	if (confbase) free(confbase);
 }
@@ -458,19 +351,7 @@
 	exit_control();
 #endif
 
-<<<<<<< HEAD
 	crypto_exit();
 
-=======
-	EVP_cleanup();
-	ENGINE_cleanup();
-	CRYPTO_cleanup_all_ex_data();
-	ERR_remove_state(0);
-	ERR_free_strings();
-
-	exit_configuration(&config_tree);
-	free_names();
-	
->>>>>>> 43fa7283
 	return status;
 }