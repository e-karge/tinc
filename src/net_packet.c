/*
    net_packet.c -- Handles in- and outgoing VPN packets
    Copyright (C) 1998-2005 Ivo Timmermans,
                  2000-2011 Guus Sliepen <guus@tinc-vpn.org>
                  2010      Timothy Redaelli <timothy@redaelli.eu>
                  2010      Brandon Black <blblack@gmail.com>

    This program is free software; you can redistribute it and/or modify
    it under the terms of the GNU General Public License as published by
    the Free Software Foundation; either version 2 of the License, or
    (at your option) any later version.

    This program is distributed in the hope that it will be useful,
    but WITHOUT ANY WARRANTY; without even the implied warranty of
    MERCHANTABILITY or FITNESS FOR A PARTICULAR PURPOSE.  See the
    GNU General Public License for more details.

    You should have received a copy of the GNU General Public License along
    with this program; if not, write to the Free Software Foundation, Inc.,
    51 Franklin Street, Fifth Floor, Boston, MA 02110-1301 USA.
*/

#include "system.h"

#include <openssl/rand.h>
#include <openssl/err.h>
#include <openssl/evp.h>
#include <openssl/pem.h>
#include <openssl/hmac.h>

#ifdef HAVE_ZLIB
#include <zlib.h>
#endif

#ifdef HAVE_LZO
#include LZO1X_H
#endif

#include "splay_tree.h"
#include "cipher.h"
#include "conf.h"
#include "connection.h"
#include "crypto.h"
#include "digest.h"
#include "device.h"
#include "ethernet.h"
#include "graph.h"
#include "list.h"
#include "logger.h"
#include "net.h"
#include "netutl.h"
#include "protocol.h"
#include "process.h"
#include "route.h"
#include "utils.h"
#include "xalloc.h"

int keylifetime = 0;
int keyexpires = 0;
#ifdef HAVE_LZO
static char lzo_wrkmem[LZO1X_999_MEM_COMPRESS > LZO1X_1_MEM_COMPRESS ? LZO1X_999_MEM_COMPRESS : LZO1X_1_MEM_COMPRESS];
#endif

static void send_udppacket(node_t *, vpn_packet_t *);

unsigned replaywin = 16;

#define MAX_SEQNO 1073741824

// mtuprobes == 1..30: initial discovery, send bursts with 1 second interval
// mtuprobes ==    31: sleep pinginterval seconds
// mtuprobes ==    32: send 1 burst, sleep pingtimeout second
// mtuprobes ==    33: no response from other side, restart PMTU discovery process

static void send_mtu_probe_handler(int fd, short events, void *data) {
	node_t *n = data;
	vpn_packet_t packet;
	int len, i;
	int timeout = 1;
	
	n->mtuprobes++;

	if(!n->status.reachable || !n->status.validkey) {
		ifdebug(TRAFFIC) logger(LOG_INFO, "Trying to send MTU probe to unreachable or rekeying node %s (%s)", n->name, n->hostname);
		n->mtuprobes = 0;
		return;
	}

	if(n->mtuprobes > 32) {
		if(!n->minmtu) {
			n->mtuprobes = 31;
			timeout = pinginterval;
			goto end;
		}

		ifdebug(TRAFFIC) logger(LOG_INFO, "%s (%s) did not respond to UDP ping, restarting PMTU discovery", n->name, n->hostname);
		n->mtuprobes = 1;
		n->minmtu = 0;
		n->maxmtu = MTU;
	}

	if(n->mtuprobes >= 10 && n->mtuprobes < 32 && !n->minmtu) {
		ifdebug(TRAFFIC) logger(LOG_INFO, "No response to MTU probes from %s (%s)", n->name, n->hostname);
		n->mtuprobes = 31;
	}

	if(n->mtuprobes == 30 || (n->mtuprobes < 30 && n->minmtu >= n->maxmtu)) {
		if(n->minmtu > n->maxmtu)
			n->minmtu = n->maxmtu;
		else
			n->maxmtu = n->minmtu;
		n->mtu = n->minmtu;
		ifdebug(TRAFFIC) logger(LOG_INFO, "Fixing MTU of %s (%s) to %d after %d probes", n->name, n->hostname, n->mtu, n->mtuprobes);
		n->mtuprobes = 31;
	}

	if(n->mtuprobes == 31) {
		timeout = pinginterval;
		goto end;
	} else if(n->mtuprobes == 32) {
		timeout = pingtimeout;
	}

	for(i = 0; i < 3; i++) {
		if(n->maxmtu <= n->minmtu)
			len = n->maxmtu;
		else
			len = n->minmtu + 1 + rand() % (n->maxmtu - n->minmtu);

		if(len < 64)
			len = 64;
		
		memset(packet.data, 0, 14);
		randomize(packet.data + 14, len - 14);
		packet.len = len;
		packet.priority = 0;

		ifdebug(TRAFFIC) logger(LOG_INFO, "Sending MTU probe length %d to %s (%s)", len, n->name, n->hostname);

		send_udppacket(n, &packet);
	}

end:
	event_add(&n->mtuevent, &(struct timeval){timeout, 0});
}

void send_mtu_probe(node_t *n) {
	if(!timeout_initialized(&n->mtuevent))
		timeout_set(&n->mtuevent, send_mtu_probe_handler, n);
	send_mtu_probe_handler(0, 0, n);
}

void mtu_probe_h(node_t *n, vpn_packet_t *packet, length_t len) {
	ifdebug(TRAFFIC) logger(LOG_INFO, "Got MTU probe length %d from %s (%s)", packet->len, n->name, n->hostname);

	if(!packet->data[0]) {
		packet->data[0] = 1;
		send_udppacket(n, packet);
	} else {
		if(n->mtuprobes > 30) {
			if(n->minmtu)
				n->mtuprobes = 30;
			else
				n->mtuprobes = 1;
		}

		if(len > n->maxmtu)
			len = n->maxmtu;
		if(n->minmtu < len)
			n->minmtu = len;
	}
}

static length_t compress_packet(uint8_t *dest, const uint8_t *source, length_t len, int level) {
	if(level == 0) {
		memcpy(dest, source, len);
		return len;
	} else if(level == 10) {
#ifdef HAVE_LZO
		lzo_uint lzolen = MAXSIZE;
		lzo1x_1_compress(source, len, dest, &lzolen, lzo_wrkmem);
		return lzolen;
#else
		return -1;
#endif
	} else if(level < 10) {
#ifdef HAVE_ZLIB
		unsigned long destlen = MAXSIZE;
		if(compress2(dest, &destlen, source, len, level) == Z_OK)
			return destlen;
		else
#endif
			return -1;
	} else {
#ifdef HAVE_LZO
		lzo_uint lzolen = MAXSIZE;
		lzo1x_999_compress(source, len, dest, &lzolen, lzo_wrkmem);
		return lzolen;
#else
		return -1;
#endif
	}
	
	return -1;
}

static length_t uncompress_packet(uint8_t *dest, const uint8_t *source, length_t len, int level) {
	if(level == 0) {
		memcpy(dest, source, len);
		return len;
	} else if(level > 9) {
#ifdef HAVE_LZO
		lzo_uint lzolen = MAXSIZE;
		if(lzo1x_decompress_safe(source, len, dest, &lzolen, NULL) == LZO_E_OK)
			return lzolen;
		else
#endif
			return -1;
	}
#ifdef HAVE_ZLIB
	else {
		unsigned long destlen = MAXSIZE;
		if(uncompress(dest, &destlen, source, len) == Z_OK)
			return destlen;
		else
			return -1;
	}
#endif

	return -1;
}

/* VPN packet I/O */

static void receive_packet(node_t *n, vpn_packet_t *packet) {
	ifdebug(TRAFFIC) logger(LOG_DEBUG, "Received packet of %d bytes from %s (%s)",
			   packet->len, n->name, n->hostname);

	route(n, packet);
}

static bool try_mac(node_t *n, const vpn_packet_t *inpkt) {
	if(!digest_active(&n->indigest) || inpkt->len < sizeof inpkt->seqno + digest_length(&n->indigest))
		return false;

	return digest_verify(&n->indigest, &inpkt->seqno, inpkt->len - n->indigest.maclength, (const char *)&inpkt->seqno + inpkt->len - n->indigest.maclength);
}

static void receive_udppacket(node_t *n, vpn_packet_t *inpkt) {
	vpn_packet_t pkt1, pkt2;
	vpn_packet_t *pkt[] = { &pkt1, &pkt2, &pkt1, &pkt2 };
	int nextpkt = 0;
	vpn_packet_t *outpkt = pkt[0];
	size_t outlen;
	int i;

	if(!cipher_active(&n->incipher)) {
		ifdebug(TRAFFIC) logger(LOG_DEBUG, "Got packet from %s (%s) but he hasn't got our key yet",
					n->name, n->hostname);
		return;
	}

	/* Check packet length */

	if(inpkt->len < sizeof inpkt->seqno + digest_length(&n->indigest)) {
		ifdebug(TRAFFIC) logger(LOG_DEBUG, "Got too short packet from %s (%s)",
					n->name, n->hostname);
		return;
	}

	/* Check the message authentication code */

	if(digest_active(&n->indigest)) {
		inpkt->len -= n->indigest.maclength;
 		if(!digest_verify(&n->indigest, &inpkt->seqno, inpkt->len, (const char *)&inpkt->seqno + inpkt->len)) {
			ifdebug(TRAFFIC) logger(LOG_DEBUG, "Got unauthenticated packet from %s (%s)", n->name, n->hostname);
			return;
		}
	}
	/* Decrypt the packet */

	if(cipher_active(&n->incipher)) {
		outpkt = pkt[nextpkt++];
		outlen = MAXSIZE;

		if(!cipher_decrypt(&n->incipher, &inpkt->seqno, inpkt->len, &outpkt->seqno, &outlen, true)) {
			ifdebug(TRAFFIC) logger(LOG_DEBUG, "Error decrypting packet from %s (%s)", n->name, n->hostname);
			return;
		}
		
		outpkt->len = outlen;
		inpkt = outpkt;
	}

	/* Check the sequence number */

	inpkt->len -= sizeof inpkt->seqno;
	inpkt->seqno = ntohl(inpkt->seqno);

	if(replaywin) {
		if(inpkt->seqno != n->received_seqno + 1) {
			if(inpkt->seqno >= n->received_seqno + replaywin * 8) {
				if(n->farfuture++ < replaywin >> 2) {
					logger(LOG_WARNING, "Packet from %s (%s) is %d seqs in the future, dropped (%u)",
						n->name, n->hostname, inpkt->seqno - n->received_seqno - 1, n->farfuture);
					return;
				}
				logger(LOG_WARNING, "Lost %d packets from %s (%s)",
					   	inpkt->seqno - n->received_seqno - 1, n->name, n->hostname);
				memset(n->late, 0, replaywin);
			} else if (inpkt->seqno <= n->received_seqno) {
				if((n->received_seqno >= replaywin * 8 && inpkt->seqno <= n->received_seqno - replaywin * 8) || !(n->late[(inpkt->seqno / 8) % replaywin] & (1 << inpkt->seqno % 8))) {
					logger(LOG_WARNING, "Got late or replayed packet from %s (%s), seqno %d, last received %d",
					   	n->name, n->hostname, inpkt->seqno, n->received_seqno);
					return;
				}
			} else {
				for(i = n->received_seqno + 1; i < inpkt->seqno; i++)
					n->late[(i / 8) % replaywin] |= 1 << i % 8;
			}
		}

		n->farfuture = 0;
		n->late[(inpkt->seqno / 8) % replaywin] &= ~(1 << inpkt->seqno % 8);
	}

	if(inpkt->seqno > n->received_seqno)
		n->received_seqno = inpkt->seqno;
			
	if(n->received_seqno > MAX_SEQNO)
		regenerate_key();

	/* Decompress the packet */

	length_t origlen = inpkt->len;

	if(n->incompression) {
		outpkt = pkt[nextpkt++];

		if((outpkt->len = uncompress_packet(outpkt->data, inpkt->data, inpkt->len, n->incompression)) < 0) {
			ifdebug(TRAFFIC) logger(LOG_ERR, "Error while uncompressing packet from %s (%s)",
				  		 n->name, n->hostname);
			return;
		}

		inpkt = outpkt;

		origlen -= MTU/64 + 20;
	}

	inpkt->priority = 0;

	if(!inpkt->data[12] && !inpkt->data[13])
		mtu_probe_h(n, inpkt, origlen);
	else
		receive_packet(n, inpkt);
}

void receive_tcppacket(connection_t *c, char *buffer, int len) {
	vpn_packet_t outpkt;

	outpkt.len = len;
	if(c->options & OPTION_TCPONLY)
		outpkt.priority = 0;
	else
		outpkt.priority = -1;
	memcpy(outpkt.data, buffer, len);

	receive_packet(c->node, &outpkt);
}

static void send_udppacket(node_t *n, vpn_packet_t *origpkt) {
	vpn_packet_t pkt1, pkt2;
	vpn_packet_t *pkt[] = { &pkt1, &pkt2, &pkt1, &pkt2 };
	vpn_packet_t *inpkt = origpkt;
	int nextpkt = 0;
	vpn_packet_t *outpkt;
	int origlen;
	size_t outlen;
#if defined(SOL_IP) && defined(IP_TOS)
	static int priority = 0;
#endif
	int origpriority;
	int sock;

	if(!n->status.reachable) {
		ifdebug(TRAFFIC) logger(LOG_INFO, "Trying to send UDP packet to unreachable node %s (%s)", n->name, n->hostname);
		return;
	}

	/* Make sure we have a valid key */

	if(!n->status.validkey) {
		time_t now = time(NULL);

		ifdebug(TRAFFIC) logger(LOG_INFO,
				   "No valid key known yet for %s (%s), forwarding via TCP",
				   n->name, n->hostname);

		if(n->last_req_key + 10 < now) {
			send_req_key(n);
			n->last_req_key = now;
		}

		send_tcppacket(n->nexthop->connection, origpkt);

		return;
	}

	if(n->options & OPTION_PMTU_DISCOVERY && inpkt->len > n->minmtu && (inpkt->data[12] | inpkt->data[13])) {
		ifdebug(TRAFFIC) logger(LOG_INFO,
				"Packet for %s (%s) larger than minimum MTU, forwarding via %s",
				n->name, n->hostname, n != n->nexthop ? n->nexthop->name : "TCP");

		if(n != n->nexthop)
			send_packet(n->nexthop, origpkt);
		else
			send_tcppacket(n->nexthop->connection, origpkt);

		return;
	}

	origlen = inpkt->len;
	origpriority = inpkt->priority;

	/* Compress the packet */

	if(n->outcompression) {
		outpkt = pkt[nextpkt++];

		if((outpkt->len = compress_packet(outpkt->data, inpkt->data, inpkt->len, n->outcompression)) < 0) {
			ifdebug(TRAFFIC) logger(LOG_ERR, "Error while compressing packet to %s (%s)",
				   n->name, n->hostname);
			return;
		}

		inpkt = outpkt;
	}

	/* Add sequence number */

	inpkt->seqno = htonl(++(n->sent_seqno));
	inpkt->len += sizeof inpkt->seqno;

	/* Encrypt the packet */

	if(cipher_active(&n->outcipher)) {
		outpkt = pkt[nextpkt++];
		outlen = MAXSIZE;

		if(!cipher_encrypt(&n->outcipher, &inpkt->seqno, inpkt->len, &outpkt->seqno, &outlen, true)) {
			ifdebug(TRAFFIC) logger(LOG_ERR, "Error while encrypting packet to %s (%s)", n->name, n->hostname);
			goto end;
		}

		outpkt->len = outlen;
		inpkt = outpkt;
	}

	/* Add the message authentication code */

	if(digest_active(&n->outdigest)) {
		digest_create(&n->outdigest, &inpkt->seqno, inpkt->len, (char *)&inpkt->seqno + inpkt->len);
		inpkt->len += digest_length(&n->outdigest);
	}

	/* Determine which socket we have to use */

	for(sock = 0; sock < listen_sockets; sock++)
		if(n->address.sa.sa_family == listen_socket[sock].sa.sa.sa_family)
			break;

	if(sock >= listen_sockets)
		sock = 0;				/* If none is available, just use the first and hope for the best. */

	/* Send the packet */

#if defined(SOL_IP) && defined(IP_TOS)
	if(priorityinheritance && origpriority != priority
	   && listen_socket[sock].sa.sa.sa_family == AF_INET) {
		priority = origpriority;
		ifdebug(TRAFFIC) logger(LOG_DEBUG, "Setting outgoing packet priority to %d", priority);
		if(setsockopt(listen_socket[sock].udp, SOL_IP, IP_TOS, &priority, sizeof priority))	/* SO_PRIORITY doesn't seem to work */
			logger(LOG_ERR, "System call `%s' failed: %s", "setsockopt", strerror(errno));
	}
#endif

	if(sendto(listen_socket[sock].udp, (char *) &inpkt->seqno, inpkt->len, 0, &(n->address.sa), SALEN(n->address.sa)) < 0 && !sockwouldblock(sockerrno)) {
		if(sockmsgsize(sockerrno)) {
			if(n->maxmtu >= origlen)
				n->maxmtu = origlen - 1;
			if(n->mtu >= origlen)
				n->mtu = origlen - 1;
		} else
			logger(LOG_ERR, "Error sending packet to %s (%s): %s", n->name, n->hostname, sockstrerror(sockerrno));
	}

end:
	origpkt->len = origlen;
}

/*
  send a packet to the given vpn ip.
*/
void send_packet(const node_t *n, vpn_packet_t *packet) {
	node_t *via;

	if(n == myself) {
		if(overwrite_mac)
			 memcpy(packet->data, mymac.x, ETH_ALEN);
		write_packet(packet);
		return;
	}

	ifdebug(TRAFFIC) logger(LOG_ERR, "Sending packet of %d bytes to %s (%s)",
			   packet->len, n->name, n->hostname);

	if(!n->status.reachable) {
		ifdebug(TRAFFIC) logger(LOG_INFO, "Node %s (%s) is not reachable",
				   n->name, n->hostname);
		return;
	}

	via = (packet->priority == -1 || n->via == myself) ? n->nexthop : n->via;

	if(via != n)
		ifdebug(TRAFFIC) logger(LOG_INFO, "Sending packet to %s via %s (%s)",
			   n->name, via->name, n->via->hostname);

	if(packet->priority == -1 || ((myself->options | via->options) & OPTION_TCPONLY)) {
		if(!send_tcppacket(via->connection, packet))
			terminate_connection(via->connection, true);
	} else
		send_udppacket(via, packet);
}

/* Broadcast a packet using the minimum spanning tree */

void broadcast_packet(const node_t *from, vpn_packet_t *packet) {
	splay_node_t *node;
	connection_t *c;

	ifdebug(TRAFFIC) logger(LOG_INFO, "Broadcasting packet of %d bytes from %s (%s)",
			   packet->len, from->name, from->hostname);

	if(from != myself) {
		send_packet(myself, packet);

		// In TunnelServer mode, do not forward broadcast packets.
                // The MST might not be valid and create loops.
		if(tunnelserver)
			return;
	}

	for(node = connection_tree->head; node; node = node->next) {
		c = node->data;

		if(c->status.active && c->status.mst && c != from->nexthop->connection)
			send_packet(c->node, packet);
	}
}

static node_t *try_harder(const sockaddr_t *from, const vpn_packet_t *pkt) {
<<<<<<< HEAD
	splay_node_t *node;
	node_t *n, *found = NULL;
=======
	avl_node_t *node;
	edge_t *e;
	node_t *n = NULL;
	bool hard = false;
>>>>>>> 5686ad80
	static time_t last_hard_try = 0;
	time_t now = time(NULL);

<<<<<<< HEAD
	if(last_hard_try == now)
		return NULL;
	else
		last_hard_try = now;

	for(node = node_tree->head; node; node = node->next) {
		n = node->data;

		if(n == myself || !n->status.reachable || !digest_active(&n->indigest))
=======
	for(node = edge_weight_tree->head; node; node = node->next) {
		e = node->data;

		if(e->to == myself)
			continue;

		if(sockaddrcmp_noport(from, &e->address)) {
			if(last_hard_try == now)
				continue;
			hard = true;
		}

		if(!try_mac(e->to, pkt))
>>>>>>> 5686ad80
			continue;

		if(try_mac(n, pkt)) {
			found = n;
			break;
		}
	}

<<<<<<< HEAD
	return found;
=======
	if(hard)
		last_hard_try = now;

	return n;
>>>>>>> 5686ad80
}

void handle_incoming_vpn_data(int sock, short events, void *data) {
	vpn_packet_t pkt;
	char *hostname;
	sockaddr_t from;
	socklen_t fromlen = sizeof from;
	node_t *n;
	int len;

	len = recvfrom(sock, (char *) &pkt.seqno, MAXSIZE, 0, &from.sa, &fromlen);

	if(len <= 0 || len > MAXSIZE) {
		if(!sockwouldblock(sockerrno))
			logger(LOG_ERR, "Receiving packet failed: %s", sockstrerror(sockerrno));
		return;
	}

	pkt.len = len;

	sockaddrunmap(&from);		/* Some braindead IPv6 implementations do stupid things. */

	n = lookup_node_udp(&from);

	if(!n) {
		n = try_harder(&from, &pkt);
		if(n)
			update_node_udp(n, &from);
		else ifdebug(PROTOCOL) {
			hostname = sockaddr2hostname(&from);
			logger(LOG_WARNING, "Received UDP packet from unknown source %s", hostname);
			free(hostname);
			return;
		}
		else
			return;
	}

	receive_udppacket(n, &pkt);
}

void handle_device_data(int sock, short events, void *data) {
	vpn_packet_t packet;

	if(read_packet(&packet))
		route(myself, &packet);
}<|MERGE_RESOLUTION|>--- conflicted
+++ resolved
@@ -561,29 +561,18 @@
 }
 
 static node_t *try_harder(const sockaddr_t *from, const vpn_packet_t *pkt) {
-<<<<<<< HEAD
 	splay_node_t *node;
-	node_t *n, *found = NULL;
-=======
-	avl_node_t *node;
 	edge_t *e;
 	node_t *n = NULL;
 	bool hard = false;
->>>>>>> 5686ad80
 	static time_t last_hard_try = 0;
 	time_t now = time(NULL);
 
-<<<<<<< HEAD
 	if(last_hard_try == now)
 		return NULL;
 	else
 		last_hard_try = now;
 
-	for(node = node_tree->head; node; node = node->next) {
-		n = node->data;
-
-		if(n == myself || !n->status.reachable || !digest_active(&n->indigest))
-=======
 	for(node = edge_weight_tree->head; node; node = node->next) {
 		e = node->data;
 
@@ -597,23 +586,16 @@
 		}
 
 		if(!try_mac(e->to, pkt))
->>>>>>> 5686ad80
 			continue;
 
-		if(try_mac(n, pkt)) {
-			found = n;
-			break;
-		}
-	}
-
-<<<<<<< HEAD
-	return found;
-=======
+		n = e->to;
+		break;
+	}
+
 	if(hard)
 		last_hard_try = now;
 
 	return n;
->>>>>>> 5686ad80
 }
 
 void handle_incoming_vpn_data(int sock, short events, void *data) {
