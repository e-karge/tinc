--- conflicted
+++ resolved
@@ -50,14 +50,7 @@
 uint64_t device_out_packets = 0;
 uint64_t device_out_bytes = 0;
 
-<<<<<<< HEAD
-bool setup_device(void) {
-=======
 static bool setup_device(void) {
-	struct ifreq ifr;
-	bool t1q = false;
-
->>>>>>> 65e8e06c
 	if(!get_config_string(lookup_config(config_tree, "Device"), &device))
 		device = xstrdup(DEFAULT_DEVICE);
 
@@ -75,19 +68,11 @@
 		return false;
 	}
 
-<<<<<<< HEAD
-	struct ifreq ifr = {{{0}}};
-
-	if(routing_mode == RMODE_ROUTER) {
-=======
 #ifdef FD_CLOEXEC
 	fcntl(device_fd, F_SETFD, FD_CLOEXEC);
 #endif
 
-#ifdef HAVE_LINUX_IF_TUN_H
-	/* Ok now check if this is an old ethertap or a new tun/tap thingie */
-
-	memset(&ifr, 0, sizeof(ifr));
+	struct ifreq ifr = {{{0}}};
 
 	get_config_string(lookup_config(config_tree, "DeviceType"), &type);
 
@@ -97,7 +82,6 @@
 	}
 
 	if((type && !strcasecmp(type, "tun")) || (!type && routing_mode == RMODE_ROUTER)) {
->>>>>>> 65e8e06c
 		ifr.ifr_flags = IFF_TUN;
 		device_type = DEVICE_TYPE_TUN;
 		device_info = "Linux tun/tap device (tun mode)";
@@ -142,13 +126,8 @@
 	free(iface);
 }
 
-<<<<<<< HEAD
-bool read_packet(vpn_packet_t *packet) {
+static bool read_packet(vpn_packet_t *packet) {
 	int inlen;
-=======
-static bool read_packet(vpn_packet_t *packet) {
-	int lenin;
->>>>>>> 65e8e06c
 	
 	switch(device_type) {
 		case DEVICE_TYPE_TUN:
@@ -218,13 +197,8 @@
 
 static void dump_device_stats(void) {
 	logger(LOG_DEBUG, "Statistics for %s %s:", device_info, device);
-<<<<<<< HEAD
 	logger(LOG_DEBUG, " total bytes in:  %10"PRIu64, device_in_bytes);
 	logger(LOG_DEBUG, " total bytes out: %10"PRIu64, device_out_bytes);
-}
-=======
-	logger(LOG_DEBUG, " total bytes in:  %10"PRIu64, device_total_in);
-	logger(LOG_DEBUG, " total bytes out: %10"PRIu64, device_total_out);
 }
 
 const devops_t os_devops = {
@@ -233,5 +207,4 @@
 	.read = read_packet,
 	.write = write_packet,
 	.dump_stats = dump_device_stats,
-};
->>>>>>> 65e8e06c
+};