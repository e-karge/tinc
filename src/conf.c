--- conflicted
+++ resolved
@@ -93,11 +93,7 @@
 	splay_insert(config_tree, cfg);
 }
 
-<<<<<<< HEAD
 config_t *lookup_config(splay_tree_t *config_tree, char *variable) {
-=======
-config_t *lookup_config(const avl_tree_t *config_tree, char *variable) {
->>>>>>> 4b3fd94b
 	config_t cfg, *found;
 
 	cfg.variable = variable;
@@ -115,13 +111,8 @@
 	return found;
 }
 
-<<<<<<< HEAD
 config_t *lookup_config_next(splay_tree_t *config_tree, const config_t *cfg) {
 	splay_node_t *node;
-=======
-config_t *lookup_config_next(const avl_tree_t *config_tree, const config_t *cfg) {
-	avl_node_t *node;
->>>>>>> 4b3fd94b
 	config_t *found;
 
 	node = splay_search_node(config_tree, cfg);
