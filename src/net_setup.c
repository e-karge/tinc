--- conflicted
+++ resolved
@@ -148,14 +148,8 @@
 }
 
 void regenerate_key() {
-	ifdebug(STATUS) logger(LOG_INFO, _("Regenerating symmetric key"));
-
-	if(!cipher_regenerate_key(&myself->cipher, true)) {
-		logger(LOG_ERR, _("Error regenerating key!"));
-		abort();
-	}
-
 	if(timeout_initialized(&keyexpire_event)) {
+		ifdebug(STATUS) logger(LOG_INFO, _("Expiring symmetric keys"));
 		event_del(&keyexpire_event);
 		send_key_changed(broadcast, myself);
 	} else {
@@ -302,42 +296,17 @@
 
 	/* Generate packet encryption key */
 
-<<<<<<< HEAD
 	if(!get_config_string(lookup_config(myself->connection->config_tree, "Cipher"), &cipher))
 		cipher = xstrdup("blowfish");
 
-	if(!cipher_open_by_name(&myself->cipher, cipher)) {
+	if(!cipher_open_by_name(&myself->incipher, cipher)) {
 		logger(LOG_ERR, _("Unrecognized cipher type!"));
 		return false;
 	}
-=======
-	if(get_config_string
-	   (lookup_config(myself->connection->config_tree, "Cipher"), &cipher)) {
-		if(!strcasecmp(cipher, "none")) {
-			myself->incipher = NULL;
-		} else {
-			myself->incipher = EVP_get_cipherbyname(cipher);
-
-			if(!myself->incipher) {
-				logger(LOG_ERR, _("Unrecognized cipher type!"));
-				return false;
-			}
-		}
-	} else
-		myself->incipher = EVP_bf_cbc();
-
-	if(myself->incipher)
-		myself->inkeylength = myself->incipher->key_len + myself->incipher->iv_len;
-	else
-		myself->inkeylength = 1;
-
-	myself->connection->outcipher = EVP_bf_ofb();
->>>>>>> 591c38eb
 
 	if(!get_config_int(lookup_config(config_tree, "KeyExpire"), &keylifetime))
 		keylifetime = 3600;
 
-<<<<<<< HEAD
 	regenerate_key();
 
 	/* Check if we want to use message authentication codes... */
@@ -345,68 +314,27 @@
 	if(!get_config_string(lookup_config(myself->connection->config_tree, "Digest"), &digest))
 		digest = xstrdup("sha1");
 
-	if(!digest_open_by_name(&myself->digest, digest)) {
+	if(!digest_open_by_name(&myself->indigest, digest)) {
 		logger(LOG_ERR, _("Unrecognized digest type!"));
 		return false;
 	}
 
-	if(!get_config_int(lookup_config(myself->connection->config_tree, "MACLength"), &myself->maclength))
-
-	if(digest_active(&myself->digest)) {
-		if(myself->maclength > digest_length(&myself->digest)) {
+	if(!get_config_int(lookup_config(myself->connection->config_tree, "MACLength"), &myself->inmaclength))
+
+	if(digest_active(&myself->indigest)) {
+		if(myself->inmaclength > digest_length(&myself->indigest)) {
 			logger(LOG_ERR, _("MAC length exceeds size of digest!"));
 			return false;
-		} else if(myself->maclength < 0) {
+		} else if(myself->inmaclength < 0) {
 			logger(LOG_ERR, _("Bogus MAC length!"));
 			return false;
 		}
 	}
-
-	/* Compression */
-
-	if(get_config_int(lookup_config(myself->connection->config_tree, "Compression"), &myself->compression)) {
-		if(myself->compression < 0 || myself->compression > 11) {
-=======
-	keyexpires = now + keylifetime;
-	
-	/* Check if we want to use message authentication codes... */
-
-	if(get_config_string(lookup_config(myself->connection->config_tree, "Digest"), &digest)) {
-		if(!strcasecmp(digest, "none")) {
-			myself->indigest = NULL;
-		} else {
-			myself->indigest = EVP_get_digestbyname(digest);
-
-			if(!myself->indigest) {
-				logger(LOG_ERR, _("Unrecognized digest type!"));
-				return false;
-			}
-		}
-	} else
-		myself->indigest = EVP_sha1();
-
-	myself->connection->outdigest = EVP_sha1();
-
-	if(get_config_int(lookup_config(myself->connection->config_tree, "MACLength"), &myself->inmaclength)) {
-		if(myself->indigest) {
-			if(myself->inmaclength > myself->indigest->md_size) {
-				logger(LOG_ERR, _("MAC length exceeds size of digest!"));
-				return false;
-			} else if(myself->inmaclength < 0) {
-				logger(LOG_ERR, _("Bogus MAC length!"));
-				return false;
-			}
-		}
-	} else
-		myself->inmaclength = 4;
-
-	myself->connection->outmaclength = 0;
 
 	/* Compression */
 
 	if(get_config_int(lookup_config(myself->connection->config_tree, "Compression"), &myself->incompression)) {
 		if(myself->incompression < 0 || myself->incompression > 11) {
->>>>>>> 591c38eb
 			logger(LOG_ERR, _("Bogus compression level!"));
 			return false;
 		}
@@ -535,12 +463,8 @@
 /*
   initialize network
 */
-<<<<<<< HEAD
-bool setup_network_connections(void) {
-=======
 bool setup_network(void)
 {
->>>>>>> 591c38eb
 	cp();
 
 	init_connections();
