/*
    net_packet.c -- Handles in- and outgoing VPN packets
    Copyright (C) 1998-2005 Ivo Timmermans,
                  2000-2010 Guus Sliepen <guus@tinc-vpn.org>
                  2010      Timothy Redaelli <timothy@redaelli.eu>

    This program is free software; you can redistribute it and/or modify
    it under the terms of the GNU General Public License as published by
    the Free Software Foundation; either version 2 of the License, or
    (at your option) any later version.

    This program is distributed in the hope that it will be useful,
    but WITHOUT ANY WARRANTY; without even the implied warranty of
    MERCHANTABILITY or FITNESS FOR A PARTICULAR PURPOSE.  See the
    GNU General Public License for more details.

    You should have received a copy of the GNU General Public License along
    with this program; if not, write to the Free Software Foundation, Inc.,
    51 Franklin Street, Fifth Floor, Boston, MA 02110-1301 USA.
*/

#include "system.h"

#include <openssl/rand.h>
#include <openssl/err.h>
#include <openssl/evp.h>
#include <openssl/pem.h>
#include <openssl/hmac.h>

#ifdef HAVE_ZLIB
#include <zlib.h>
#endif

#ifdef HAVE_LZO
#include LZO1X_H
#endif

#include "splay_tree.h"
#include "cipher.h"
#include "conf.h"
#include "connection.h"
#include "crypto.h"
#include "digest.h"
#include "device.h"
#include "ethernet.h"
#include "graph.h"
#include "list.h"
#include "logger.h"
#include "net.h"
#include "netutl.h"
#include "protocol.h"
#include "process.h"
#include "route.h"
#include "utils.h"
#include "xalloc.h"

int keylifetime = 0;
int keyexpires = 0;
#ifdef HAVE_LZO
static char lzo_wrkmem[LZO1X_999_MEM_COMPRESS > LZO1X_1_MEM_COMPRESS ? LZO1X_999_MEM_COMPRESS : LZO1X_1_MEM_COMPRESS];
#endif

static void send_udppacket(node_t *, vpn_packet_t *);

#define MAX_SEQNO 1073741824

// mtuprobes == 1..30: initial discovery, send bursts with 1 second interval
// mtuprobes ==    31: sleep pinginterval seconds
// mtuprobes ==    32: send 1 burst, sleep pingtimeout second
// mtuprobes ==    33: no response from other side, restart PMTU discovery process

static void send_mtu_probe_handler(int fd, short events, void *data) {
	node_t *n = data;
	vpn_packet_t packet;
	int len, i;
	int timeout = 1;
	
	n->mtuprobes++;

	if(!n->status.reachable || !n->status.validkey) {
		ifdebug(TRAFFIC) logger(LOG_INFO, "Trying to send MTU probe to unreachable or rekeying node %s (%s)", n->name, n->hostname);
		n->mtuprobes = 0;
		return;
	}

	if(n->mtuprobes > 32) {
		ifdebug(TRAFFIC) logger(LOG_INFO, "%s (%s) did not respond to UDP ping, restarting PMTU discovery", n->name, n->hostname);
		n->mtuprobes = 1;
		n->minmtu = 0;
		n->maxmtu = MTU;
	}

	if(n->mtuprobes >= 10 && !n->minmtu) {
		ifdebug(TRAFFIC) logger(LOG_INFO, "No response to MTU probes from %s (%s)", n->name, n->hostname);
		n->mtuprobes = 0;
		return;
	}

	if(n->mtuprobes == 30 || (n->mtuprobes < 30 && n->minmtu >= n->maxmtu)) {
		if(n->minmtu > n->maxmtu)
			n->minmtu = n->maxmtu;
		else
			n->maxmtu = n->minmtu;
		n->mtu = n->minmtu;
		ifdebug(TRAFFIC) logger(LOG_INFO, "Fixing MTU of %s (%s) to %d after %d probes", n->name, n->hostname, n->mtu, n->mtuprobes);
		n->mtuprobes = 31;
	}

	if(n->mtuprobes == 31) {
		timeout = pinginterval;
		goto end;
	} else if(n->mtuprobes == 32) {
		timeout = pingtimeout;
	}

	for(i = 0; i < 3; i++) {
		if(n->maxmtu <= n->minmtu)
			len = n->maxmtu;
		else
			len = n->minmtu + 1 + rand() % (n->maxmtu - n->minmtu);

		if(len < 64)
			len = 64;
		
		memset(packet.data, 0, 14);
		randomize(packet.data + 14, len - 14);
		packet.len = len;
		packet.priority = 0;

		ifdebug(TRAFFIC) logger(LOG_INFO, "Sending MTU probe length %d to %s (%s)", len, n->name, n->hostname);

		send_udppacket(n, &packet);
	}

end:
	event_add(&n->mtuevent, &(struct timeval){timeout, 0});
}

void send_mtu_probe(node_t *n) {
	if(!timeout_initialized(&n->mtuevent))
		timeout_set(&n->mtuevent, send_mtu_probe_handler, n);
	send_mtu_probe_handler(0, 0, n);
}

void mtu_probe_h(node_t *n, vpn_packet_t *packet, length_t len) {
	ifdebug(TRAFFIC) logger(LOG_INFO, "Got MTU probe length %d from %s (%s)", packet->len, n->name, n->hostname);

	if(!packet->data[0]) {
		packet->data[0] = 1;
		send_udppacket(n, packet);
	} else {
		if(len > n->maxmtu)
			len = n->maxmtu;
		if(n->minmtu < len)
			n->minmtu = len;
		if(n->mtuprobes > 30)
			n->mtuprobes = 30;
	}
}

static length_t compress_packet(uint8_t *dest, const uint8_t *source, length_t len, int level) {
	if(level == 0) {
		memcpy(dest, source, len);
		return len;
	} else if(level == 10) {
#ifdef HAVE_LZO
		lzo_uint lzolen = MAXSIZE;
		lzo1x_1_compress(source, len, dest, &lzolen, lzo_wrkmem);
		return lzolen;
#else
		return -1;
#endif
	} else if(level < 10) {
#ifdef HAVE_ZLIB
		unsigned long destlen = MAXSIZE;
		if(compress2(dest, &destlen, source, len, level) == Z_OK)
			return destlen;
		else
#endif
			return -1;
	} else {
#ifdef HAVE_LZO
		lzo_uint lzolen = MAXSIZE;
		lzo1x_999_compress(source, len, dest, &lzolen, lzo_wrkmem);
		return lzolen;
#else
		return -1;
#endif
	}
	
	return -1;
}

static length_t uncompress_packet(uint8_t *dest, const uint8_t *source, length_t len, int level) {
	if(level == 0) {
		memcpy(dest, source, len);
		return len;
	} else if(level > 9) {
#ifdef HAVE_LZO
		lzo_uint lzolen = MAXSIZE;
		if(lzo1x_decompress_safe(source, len, dest, &lzolen, NULL) == LZO_E_OK)
			return lzolen;
		else
#endif
			return -1;
	}
#ifdef HAVE_ZLIB
	else {
		unsigned long destlen = MAXSIZE;
		if(uncompress(dest, &destlen, source, len) == Z_OK)
			return destlen;
		else
			return -1;
	}
#endif

	return -1;
}

/* VPN packet I/O */

static void receive_packet(node_t *n, vpn_packet_t *packet) {
	ifdebug(TRAFFIC) logger(LOG_DEBUG, "Received packet of %d bytes from %s (%s)",
			   packet->len, n->name, n->hostname);

	route(n, packet);
}

static bool try_mac(node_t *n, const vpn_packet_t *inpkt) {
	if(!digest_active(&n->indigest) || inpkt->len < sizeof inpkt->seqno + digest_length(&n->indigest))
		return false;

	return digest_verify(&n->indigest, &inpkt->seqno, inpkt->len - n->indigest.maclength, (const char *)&inpkt->seqno + inpkt->len - n->indigest.maclength);
}

static void receive_udppacket(node_t *n, vpn_packet_t *inpkt) {
	vpn_packet_t pkt1, pkt2;
	vpn_packet_t *pkt[] = { &pkt1, &pkt2, &pkt1, &pkt2 };
	int nextpkt = 0;
	vpn_packet_t *outpkt = pkt[0];
	size_t outlen;
	int i;

	if(!cipher_active(&n->incipher)) {
		ifdebug(TRAFFIC) logger(LOG_DEBUG, "Got packet from %s (%s) but he hasn't got our key yet",
					n->name, n->hostname);
		return;
	}

	/* Check packet length */

	if(inpkt->len < sizeof inpkt->seqno + digest_length(&n->indigest)) {
		ifdebug(TRAFFIC) logger(LOG_DEBUG, "Got too short packet from %s (%s)",
					n->name, n->hostname);
		return;
	}

	/* Check the message authentication code */

	if(digest_active(&n->indigest)) {
		inpkt->len -= n->indigest.maclength;
 		if(!digest_verify(&n->indigest, &inpkt->seqno, inpkt->len, (const char *)&inpkt->seqno + inpkt->len)) {
			ifdebug(TRAFFIC) logger(LOG_DEBUG, "Got unauthenticated packet from %s (%s)", n->name, n->hostname);
			return;
		}
	}
	/* Decrypt the packet */

	if(cipher_active(&n->incipher)) {
		outpkt = pkt[nextpkt++];
		outlen = MAXSIZE;

		if(!cipher_decrypt(&n->incipher, &inpkt->seqno, inpkt->len, &outpkt->seqno, &outlen, true)) {
			ifdebug(TRAFFIC) logger(LOG_DEBUG, "Error decrypting packet from %s (%s)", n->name, n->hostname);
			return;
		}
		
		outpkt->len = outlen;
		inpkt = outpkt;
	}

	/* Check the sequence number */

	inpkt->len -= sizeof inpkt->seqno;
	inpkt->seqno = ntohl(inpkt->seqno);

	if(inpkt->seqno != n->received_seqno + 1) {
		if(inpkt->seqno >= n->received_seqno + sizeof n->late * 8) {
			logger(LOG_WARNING, "Lost %d packets from %s (%s)",
					   inpkt->seqno - n->received_seqno - 1, n->name, n->hostname);
			
			memset(n->late, 0, sizeof n->late);
		} else if (inpkt->seqno <= n->received_seqno) {
			if((n->received_seqno >= sizeof n->late * 8 && inpkt->seqno <= n->received_seqno - sizeof n->late * 8) || !(n->late[(inpkt->seqno / 8) % sizeof n->late] & (1 << inpkt->seqno % 8))) {
				logger(LOG_WARNING, "Got late or replayed packet from %s (%s), seqno %d, last received %d",
					   n->name, n->hostname, inpkt->seqno, n->received_seqno);
				return;
			}
		} else {
			for(i = n->received_seqno + 1; i < inpkt->seqno; i++)
				n->late[(i / 8) % sizeof n->late] |= 1 << i % 8;
		}
	}
	
	n->late[(inpkt->seqno / 8) % sizeof n->late] &= ~(1 << inpkt->seqno % 8);

	if(inpkt->seqno > n->received_seqno)
		n->received_seqno = inpkt->seqno;
			
	if(n->received_seqno > MAX_SEQNO)
		regenerate_key();

	/* Decompress the packet */

	length_t origlen = inpkt->len;

	if(n->incompression) {
		outpkt = pkt[nextpkt++];

		if((outpkt->len = uncompress_packet(outpkt->data, inpkt->data, inpkt->len, n->incompression)) < 0) {
			ifdebug(TRAFFIC) logger(LOG_ERR, "Error while uncompressing packet from %s (%s)",
				  		 n->name, n->hostname);
			return;
		}

		inpkt = outpkt;

		origlen -= MTU/64 + 20;
	}

	inpkt->priority = 0;

	if(!inpkt->data[12] && !inpkt->data[13])
		mtu_probe_h(n, inpkt, origlen);
	else
		receive_packet(n, inpkt);
}

void receive_tcppacket(connection_t *c, char *buffer, int len) {
	vpn_packet_t outpkt;

	outpkt.len = len;
	if(c->options & OPTION_TCPONLY)
		outpkt.priority = 0;
	else
		outpkt.priority = -1;
	memcpy(outpkt.data, buffer, len);

	receive_packet(c->node, &outpkt);
}

static void send_udppacket(node_t *n, vpn_packet_t *origpkt) {
	vpn_packet_t pkt1, pkt2;
	vpn_packet_t *pkt[] = { &pkt1, &pkt2, &pkt1, &pkt2 };
	vpn_packet_t *inpkt = origpkt;
	int nextpkt = 0;
	vpn_packet_t *outpkt;
	int origlen;
<<<<<<< HEAD
	size_t outlen;
=======
	int outlen, outpad;
#if defined(SOL_IP) && defined(IP_TOS)
>>>>>>> 930bf74f
	static int priority = 0;
#endif
	int origpriority;
	int sock;

	if(!n->status.reachable) {
		ifdebug(TRAFFIC) logger(LOG_INFO, "Trying to send UDP packet to unreachable node %s (%s)", n->name, n->hostname);
		return;
	}

	/* Make sure we have a valid key */

	if(!n->status.validkey) {
		time_t now = time(NULL);

		ifdebug(TRAFFIC) logger(LOG_INFO,
				   "No valid key known yet for %s (%s), forwarding via TCP",
				   n->name, n->hostname);

		if(n->last_req_key + 10 < now) {
			send_req_key(n);
			n->last_req_key = now;
		}

		send_tcppacket(n->nexthop->connection, origpkt);

		return;
	}

	if(n->options & OPTION_PMTU_DISCOVERY && inpkt->len > n->minmtu && (inpkt->data[12] | inpkt->data[13])) {
		ifdebug(TRAFFIC) logger(LOG_INFO,
				"Packet for %s (%s) larger than minimum MTU, forwarding via %s",
				n->name, n->hostname, n != n->nexthop ? n->nexthop->name : "TCP");

		if(n != n->nexthop)
			send_packet(n->nexthop, origpkt);
		else
			send_tcppacket(n->nexthop->connection, origpkt);

		return;
	}

	origlen = inpkt->len;
	origpriority = inpkt->priority;

	/* Compress the packet */

	if(n->outcompression) {
		outpkt = pkt[nextpkt++];

		if((outpkt->len = compress_packet(outpkt->data, inpkt->data, inpkt->len, n->outcompression)) < 0) {
			ifdebug(TRAFFIC) logger(LOG_ERR, "Error while compressing packet to %s (%s)",
				   n->name, n->hostname);
			return;
		}

		inpkt = outpkt;
	}

	/* Add sequence number */

	inpkt->seqno = htonl(++(n->sent_seqno));
	inpkt->len += sizeof inpkt->seqno;

	/* Encrypt the packet */

	if(cipher_active(&n->outcipher)) {
		outpkt = pkt[nextpkt++];
		outlen = MAXSIZE;

		if(!cipher_encrypt(&n->outcipher, &inpkt->seqno, inpkt->len, &outpkt->seqno, &outlen, true)) {
			ifdebug(TRAFFIC) logger(LOG_ERR, "Error while encrypting packet to %s (%s)", n->name, n->hostname);
			goto end;
		}

		outpkt->len = outlen;
		inpkt = outpkt;
	}

	/* Add the message authentication code */

	if(digest_active(&n->outdigest)) {
		digest_create(&n->outdigest, &inpkt->seqno, inpkt->len, (char *)&inpkt->seqno + inpkt->len);
		inpkt->len += digest_length(&n->outdigest);
	}

	/* Determine which socket we have to use */

	for(sock = 0; sock < listen_sockets; sock++)
		if(n->address.sa.sa_family == listen_socket[sock].sa.sa.sa_family)
			break;

	if(sock >= listen_sockets)
		sock = 0;				/* If none is available, just use the first and hope for the best. */

	/* Send the packet */

#if defined(SOL_IP) && defined(IP_TOS)
	if(priorityinheritance && origpriority != priority
	   && listen_socket[sock].sa.sa.sa_family == AF_INET) {
		priority = origpriority;
		ifdebug(TRAFFIC) logger(LOG_DEBUG, "Setting outgoing packet priority to %d", priority);
		if(setsockopt(listen_socket[sock].udp, SOL_IP, IP_TOS, &priority, sizeof priority))	/* SO_PRIORITY doesn't seem to work */
			logger(LOG_ERR, "System call `%s' failed: %s", "setsockopt", strerror(errno));
	}
#endif

	if(sendto(listen_socket[sock].udp, (char *) &inpkt->seqno, inpkt->len, 0, &(n->address.sa), SALEN(n->address.sa)) < 0 && !sockwouldblock(sockerrno)) {
		if(sockmsgsize(sockerrno)) {
			if(n->maxmtu >= origlen)
				n->maxmtu = origlen - 1;
			if(n->mtu >= origlen)
				n->mtu = origlen - 1;
		} else
			logger(LOG_ERR, "Error sending packet to %s (%s): %s", n->name, n->hostname, sockstrerror(sockerrno));
	}

end:
	origpkt->len = origlen;
}

/*
  send a packet to the given vpn ip.
*/
void send_packet(const node_t *n, vpn_packet_t *packet) {
	node_t *via;

	if(n == myself) {
		if(overwrite_mac)
			 memcpy(packet->data, mymac.x, ETH_ALEN);
		write_packet(packet);
		return;
	}

	ifdebug(TRAFFIC) logger(LOG_ERR, "Sending packet of %d bytes to %s (%s)",
			   packet->len, n->name, n->hostname);

	if(!n->status.reachable) {
		ifdebug(TRAFFIC) logger(LOG_INFO, "Node %s (%s) is not reachable",
				   n->name, n->hostname);
		return;
	}

	via = (packet->priority == -1 || n->via == myself) ? n->nexthop : n->via;

	if(via != n)
		ifdebug(TRAFFIC) logger(LOG_INFO, "Sending packet to %s via %s (%s)",
			   n->name, via->name, n->via->hostname);

	if(packet->priority == -1 || ((myself->options | via->options) & OPTION_TCPONLY)) {
		if(!send_tcppacket(via->connection, packet))
			terminate_connection(via->connection, true);
	} else
		send_udppacket(via, packet);
}

/* Broadcast a packet using the minimum spanning tree */

void broadcast_packet(const node_t *from, vpn_packet_t *packet) {
	splay_node_t *node;
	connection_t *c;

	ifdebug(TRAFFIC) logger(LOG_INFO, "Broadcasting packet of %d bytes from %s (%s)",
			   packet->len, from->name, from->hostname);

	if(from != myself) {
		send_packet(myself, packet);

		// In TunnelServer mode, do not forward broadcast packets.
                // The MST might not be valid and create loops.
		if(tunnelserver)
			return;
	}

	for(node = connection_tree->head; node; node = node->next) {
		c = node->data;

		if(c->status.active && c->status.mst && c != from->nexthop->connection)
			send_packet(c->node, packet);
	}
}

static node_t *try_harder(const sockaddr_t *from, const vpn_packet_t *pkt) {
	splay_node_t *node;
	node_t *n, *found = NULL;
	static time_t last_hard_try = 0;
	time_t now = time(NULL);

	if(last_hard_try == now)
		return NULL;
	else
		last_hard_try = now;

	for(node = node_tree->head; node; node = node->next) {
		n = node->data;

		if(n == myself || !n->status.reachable || !digest_active(&n->indigest))
			continue;

		if(try_mac(n, pkt)) {
			found = n;
			break;
		}
	}

	return found;
}

void handle_incoming_vpn_data(int sock, short events, void *data) {
	vpn_packet_t pkt;
	char *hostname;
	sockaddr_t from;
	socklen_t fromlen = sizeof from;
	node_t *n;
	int len;

	len = recvfrom(sock, (char *) &pkt.seqno, MAXSIZE, 0, &from.sa, &fromlen);

	if(len <= 0 || len > MAXSIZE) {
		if(!sockwouldblock(sockerrno))
			logger(LOG_ERR, "Receiving packet failed: %s", sockstrerror(sockerrno));
		return;
	}

	pkt.len = len;

	sockaddrunmap(&from);		/* Some braindead IPv6 implementations do stupid things. */

	n = lookup_node_udp(&from);

	if(!n) {
		n = try_harder(&from, &pkt);
		if(n)
			update_node_udp(n, &from);
		else ifdebug(PROTOCOL) {
			hostname = sockaddr2hostname(&from);
			logger(LOG_WARNING, "Received UDP packet from unknown source %s", hostname);
			free(hostname);
			return;
		}
		else
			return;
	}

	receive_udppacket(n, &pkt);
}

void handle_device_data(int sock, short events, void *data) {
	vpn_packet_t packet;

	if(read_packet(&packet))
		route(myself, &packet);
}<|MERGE_RESOLUTION|>--- conflicted
+++ resolved
@@ -356,12 +356,8 @@
 	int nextpkt = 0;
 	vpn_packet_t *outpkt;
 	int origlen;
-<<<<<<< HEAD
 	size_t outlen;
-=======
-	int outlen, outpad;
 #if defined(SOL_IP) && defined(IP_TOS)
->>>>>>> 930bf74f
 	static int priority = 0;
 #endif
 	int origpriority;
