--- conflicted
+++ resolved
@@ -63,11 +63,7 @@
 */
 
 void mst_kruskal(void) {
-<<<<<<< HEAD
 	splay_node_t *node, *next;
-=======
-	avl_node_t *node, *next;
->>>>>>> 9a2b0f88
 	edge_t *e;
 	node_t *n;
 	connection_t *c;
@@ -122,8 +118,6 @@
 	list_t *todo_list;
 	list_node_t *lnode, *nnode;
 	bool indirect;
-
-	cp();
 
 	todo_list = list_alloc(NULL);
 
@@ -242,11 +236,7 @@
 */
 
 void sssp_bfs(void) {
-<<<<<<< HEAD
 	splay_node_t *node, *to;
-=======
-	avl_node_t *node, *next, *to;
->>>>>>> 9a2b0f88
 	edge_t *e;
 	node_t *n;
 	list_t *todo_list;
@@ -392,31 +382,14 @@
 	}
 }
 
-<<<<<<< HEAD
-=======
-void graph(void) {
-	subnet_cache_flush();
-	sssp_bfs();
-	mst_kruskal();
-	graph_changed = true;
-}
-
-
-
->>>>>>> 9a2b0f88
 /* Dump nodes and edges to a graphviz file.
 	   
    The file can be converted to an image with
    dot -Tpng graph_filename -o image_filename.png -Gconcentrate=true
 */
 
-<<<<<<< HEAD
 int dump_graph(struct evbuffer *out) {
 	splay_node_t *node;
-=======
-void dump_graph(void) {
-	avl_node_t *node;
->>>>>>> 9a2b0f88
 	node_t *n;
 	edge_t *e;
 
