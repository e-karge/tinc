/*
    net_socket.c -- Handle various kinds of sockets.
    Copyright (C) 1998-2005 Ivo Timmermans,
                  2000-2009 Guus Sliepen <guus@tinc-vpn.org>
                  2006      Scott Lamb <slamb@slamb.org>
                  2009      Florian Forster <octo@verplant.org>

    This program is free software; you can redistribute it and/or modify
    it under the terms of the GNU General Public License as published by
    the Free Software Foundation; either version 2 of the License, or
    (at your option) any later version.

    This program is distributed in the hope that it will be useful,
    but WITHOUT ANY WARRANTY; without even the implied warranty of
    MERCHANTABILITY or FITNESS FOR A PARTICULAR PURPOSE.  See the
    GNU General Public License for more details.

    You should have received a copy of the GNU General Public License along
    with this program; if not, write to the Free Software Foundation, Inc.,
    51 Franklin Street, Fifth Floor, Boston, MA 02110-1301 USA.
*/

#include "system.h"

#include "splay_tree.h"
#include "conf.h"
#include "connection.h"
#include "logger.h"
#include "meta.h"
#include "net.h"
#include "netutl.h"
#include "protocol.h"
#include "utils.h"
#include "xalloc.h"

#include <assert.h>

/* Needed on Mac OS/X */
#ifndef SOL_TCP
#define SOL_TCP IPPROTO_TCP
#endif

int addressfamily = AF_UNSPEC;
int maxtimeout = 900;
int seconds_till_retry = 5;

listen_socket_t listen_socket[MAXSOCKETS];
int listen_sockets;
list_t *outgoing_list = NULL;

/* Setup sockets */

static void configure_tcp(connection_t *c) {
	int option;

#ifdef O_NONBLOCK
	int flags = fcntl(c->socket, F_GETFL);

	if(fcntl(c->socket, F_SETFL, flags | O_NONBLOCK) < 0) {
		logger(LOG_ERR, "fcntl for %s: %s", c->hostname, strerror(errno));
	}
#elif defined(WIN32)
	unsigned long arg = 1;

	if(ioctlsocket(c->socket, FIONBIO, &arg) != 0) {
		logger(LOG_ERR, "ioctlsocket for %s: %d", c->hostname, sockstrerror(sockerrno));
	}
#endif

#if defined(SOL_TCP) && defined(TCP_NODELAY)
	option = 1;
	setsockopt(c->socket, SOL_TCP, TCP_NODELAY, &option, sizeof option);
#endif

#if defined(SOL_IP) && defined(IP_TOS) && defined(IPTOS_LOWDELAY)
	option = IPTOS_LOWDELAY;
	setsockopt(c->socket, SOL_IP, IP_TOS, &option, sizeof option);
#endif
}

static bool bind_to_interface(int sd) {
	char *iface;

#if defined(SOL_SOCKET) && defined(SO_BINDTODEVICE)
	struct ifreq ifr;
	int status;
#endif /* defined(SOL_SOCKET) && defined(SO_BINDTODEVICE) */

	if(!get_config_string (lookup_config (config_tree, "BindToInterface"), &iface))
		return true;

#if defined(SOL_SOCKET) && defined(SO_BINDTODEVICE)
	memset(&ifr, 0, sizeof(ifr));
	strncpy(ifr.ifr_ifrn.ifrn_name, iface, IFNAMSIZ);
	ifr.ifr_ifrn.ifrn_name[IFNAMSIZ - 1] = 0;

	status = setsockopt(sd, SOL_SOCKET, SO_BINDTODEVICE, &ifr, sizeof(ifr));
	if(status) {
		logger(LOG_ERR, "Can't bind to interface %s: %s", iface,
				strerror(errno));
		return false;
	}
#else /* if !defined(SOL_SOCKET) || !defined(SO_BINDTODEVICE) */
	logger(LOG_WARNING, "%s not supported on this platform", "BindToInterface");
#endif

	return true;
}

static bool bind_to_address(connection_t *c) {
	char *node;
	struct addrinfo *ai_list;
	struct addrinfo *ai_ptr;
	struct addrinfo ai_hints;
	int status;

	assert(c != NULL);
	assert(c->socket >= 0);

	node = NULL;
	if(!get_config_string(lookup_config(config_tree, "BindToAddress"),
				&node))
		return true;

	assert(node != NULL);

	memset(&ai_hints, 0, sizeof(ai_hints));
	ai_hints.ai_family = c->address.sa.sa_family;
	/* We're called from `do_outgoing_connection' only. */
	ai_hints.ai_socktype = SOCK_STREAM;
	ai_hints.ai_protocol = IPPROTO_TCP;

	ai_list = NULL;

	status = getaddrinfo(node, /* service = */ NULL,
			&ai_hints, &ai_list);
	if(status) {
		free(node);
		logger(LOG_WARNING, "Error looking up %s port %s: %s",
				node, "any", gai_strerror(status));
		return false;
	}
	assert(ai_list != NULL);

	status = -1;
	for(ai_ptr = ai_list; ai_ptr != NULL; ai_ptr = ai_ptr->ai_next) {
		status = bind(c->socket,
				ai_list->ai_addr, ai_list->ai_addrlen);
		if(!status)
			break;
	}


	if(status) {
		logger(LOG_ERR, "Can't bind to %s/tcp: %s", node, sockstrerror(sockerrno));
	} else ifdebug(CONNECTIONS) {
		logger(LOG_DEBUG, "Successfully bound outgoing "
				"TCP socket to %s", node);
	}

	free(node);
	freeaddrinfo(ai_list);

	return status ? false : true;
}

int setup_listen_socket(const sockaddr_t *sa) {
	int nfd;
	char *addrstr;
	int option;
	char *iface;

	nfd = socket(sa->sa.sa_family, SOCK_STREAM, IPPROTO_TCP);

	if(nfd < 0) {
		ifdebug(STATUS) logger(LOG_ERR, "Creating metasocket failed: %s", sockstrerror(sockerrno));
		return -1;
	}

	/* Optimize TCP settings */

	option = 1;
	setsockopt(nfd, SOL_SOCKET, SO_REUSEADDR, &option, sizeof option);

#if defined(SOL_IPV6) && defined(IPV6_V6ONLY)
	if(sa->sa.sa_family == AF_INET6)
		setsockopt(nfd, SOL_IPV6, IPV6_V6ONLY, &option, sizeof option);
#endif

	if(get_config_string
	   (lookup_config(config_tree, "BindToInterface"), &iface)) {
#if defined(SOL_SOCKET) && defined(SO_BINDTODEVICE)
		struct ifreq ifr;

		memset(&ifr, 0, sizeof ifr);
		strncpy(ifr.ifr_ifrn.ifrn_name, iface, IFNAMSIZ);

		if(setsockopt(nfd, SOL_SOCKET, SO_BINDTODEVICE, &ifr, sizeof ifr)) {
			closesocket(nfd);
			logger(LOG_ERR, "Can't bind to interface %s: %s", iface,
				   strerror(sockerrno));
			return -1;
		}
#else
		logger(LOG_WARNING, "%s not supported on this platform", "BindToInterface");
#endif
	}

	if(bind(nfd, &sa->sa, SALEN(sa->sa))) {
		closesocket(nfd);
		addrstr = sockaddr2hostname(sa);
		logger(LOG_ERR, "Can't bind to %s/tcp: %s", addrstr, sockstrerror(sockerrno));
		free(addrstr);
		return -1;
	}

	if(listen(nfd, 3)) {
		closesocket(nfd);
		logger(LOG_ERR, "System call `%s' failed: %s", "listen", sockstrerror(sockerrno));
		return -1;
	}

	return nfd;
}

int setup_vpn_in_socket(const sockaddr_t *sa) {
	int nfd;
	char *addrstr;
	int option;

	nfd = socket(sa->sa.sa_family, SOCK_DGRAM, IPPROTO_UDP);

	if(nfd < 0) {
		logger(LOG_ERR, "Creating UDP socket failed: %s", sockstrerror(sockerrno));
		return -1;
	}

#ifdef O_NONBLOCK
	{
		int flags = fcntl(nfd, F_GETFL);

		if(fcntl(nfd, F_SETFL, flags | O_NONBLOCK) < 0) {
			closesocket(nfd);
			logger(LOG_ERR, "System call `%s' failed: %s", "fcntl",
				   strerror(errno));
			return -1;
		}
	}
#elif defined(WIN32)
	{
		unsigned long arg = 1;
		if(ioctlsocket(nfd, FIONBIO, &arg) != 0) {
			closesocket(nfd);
			logger(LOG_ERR, "Call to `%s' failed: %s", "ioctlsocket", sockstrerror(sockerrno));
			return -1;
		}
	}
#endif

	option = 1;
	setsockopt(nfd, SOL_SOCKET, SO_REUSEADDR, &option, sizeof option);

#if defined(SOL_IPV6) && defined(IPV6_V6ONLY)
	if(sa->sa.sa_family == AF_INET6)
		setsockopt(nfd, SOL_IPV6, IPV6_V6ONLY, &option, sizeof option);
#endif

#if defined(SOL_IP) && defined(IP_MTU_DISCOVER) && defined(IP_PMTUDISC_DO)
	if(myself->options & OPTION_PMTU_DISCOVERY) {
		option = IP_PMTUDISC_DO;
		setsockopt(nfd, SOL_IP, IP_MTU_DISCOVER, &option, sizeof(option));
	}
#elif defined(IPPROTO_IP) && defined(IP_DONTFRAGMENT)
	if(myself->options & OPTION_PMTU_DISCOVERY) {
		option = 1;
		setsockopt(nfd, IPPROTO_IP, IP_DONTFRAGMENT, &option, sizeof(option));
	}
#endif

#if defined(SOL_IPV6) && defined(IPV6_MTU_DISCOVER) && defined(IPV6_PMTUDISC_DO)
	if(myself->options & OPTION_PMTU_DISCOVERY) {
		option = IPV6_PMTUDISC_DO;
		setsockopt(nfd, SOL_IPV6, IPV6_MTU_DISCOVER, &option, sizeof(option));
	}
#endif

	if (!bind_to_interface(nfd)) {
		closesocket(nfd);
		return -1;
	}

	if(bind(nfd, &sa->sa, SALEN(sa->sa))) {
		closesocket(nfd);
		addrstr = sockaddr2hostname(sa);
		logger(LOG_ERR, "Can't bind to %s/udp: %s", addrstr, sockstrerror(sockerrno));
		free(addrstr);
		return -1;
	}

	return nfd;
} /* int setup_vpn_in_socket */

<<<<<<< HEAD
static void retry_outgoing_handler(int fd, short events, void *data) {
	setup_outgoing_connection(data);
}

=======
>>>>>>> 44834d03
void retry_outgoing(outgoing_t *outgoing) {
	outgoing->timeout += 5;

	if(outgoing->timeout > maxtimeout)
		outgoing->timeout = maxtimeout;

<<<<<<< HEAD
	timeout_set(&outgoing->ev, retry_outgoing_handler, outgoing);
	event_add(&outgoing->ev, &(struct timeval){outgoing->timeout, 0});
=======
	if(outgoing->event)
		event_del(outgoing->event);
	outgoing->event = new_event();
	outgoing->event->handler = (event_handler_t) setup_outgoing_connection;
	outgoing->event->time = now + outgoing->timeout;
	outgoing->event->data = outgoing;
	event_add(outgoing->event);
>>>>>>> 44834d03

	ifdebug(CONNECTIONS) logger(LOG_NOTICE,
			   "Trying to re-establish outgoing connection in %d seconds",
			   outgoing->timeout);
}

void finish_connecting(connection_t *c) {
	ifdebug(CONNECTIONS) logger(LOG_INFO, "Connected to %s (%s)", c->name, c->hostname);

	configure_tcp(c);

	c->last_ping_time = time(NULL);
	c->status.connecting = false;

	send_id(c);
}

void do_outgoing_connection(connection_t *c) {
	char *address, *port;
	int result;

	if(!c->outgoing) {
		logger(LOG_ERR, "do_outgoing_connection() for %s called without c->outgoing", c->name);
		abort();
	}

begin:
	if(!c->outgoing->ai) {
		if(!c->outgoing->cfg) {
			ifdebug(CONNECTIONS) logger(LOG_ERR, "Could not set up a meta connection to %s",
					   c->name);
			retry_outgoing(c->outgoing);
			c->outgoing = NULL;
<<<<<<< HEAD
			connection_del(c);
=======
>>>>>>> 44834d03
			return;
		}

		get_config_string(c->outgoing->cfg, &address);

		if(!get_config_string(lookup_config(c->config_tree, "Port"), &port))
			xasprintf(&port, "655");

		c->outgoing->ai = str2addrinfo(address, port, SOCK_STREAM);
		free(address);
		free(port);

		c->outgoing->aip = c->outgoing->ai;
		c->outgoing->cfg = lookup_config_next(c->config_tree, c->outgoing->cfg);
	}

	if(!c->outgoing->aip) {
		if(c->outgoing->ai)
			freeaddrinfo(c->outgoing->ai);
		c->outgoing->ai = NULL;
		goto begin;
	}

	memcpy(&c->address, c->outgoing->aip->ai_addr, c->outgoing->aip->ai_addrlen);
	c->outgoing->aip = c->outgoing->aip->ai_next;

	if(c->hostname)
		free(c->hostname);

	c->hostname = sockaddr2hostname(&c->address);

	ifdebug(CONNECTIONS) logger(LOG_INFO, "Trying to connect to %s (%s)", c->name,
			   c->hostname);

	c->socket = socket(c->address.sa.sa_family, SOCK_STREAM, IPPROTO_TCP);

	if(c->socket == -1) {
		ifdebug(CONNECTIONS) logger(LOG_ERR, "Creating socket for %s failed: %s", c->hostname, sockstrerror(sockerrno));
		goto begin;
	}

#if defined(SOL_IPV6) && defined(IPV6_V6ONLY)
	int option = 1;
	if(c->address.sa.sa_family == AF_INET6)
		setsockopt(c->socket, SOL_IPV6, IPV6_V6ONLY, &option, sizeof option);
#endif

	bind_to_interface(c->socket);
	bind_to_address(c);

	/* Optimize TCP settings */

	configure_tcp(c);

	/* Connect */

	result = connect(c->socket, &c->address.sa, SALEN(c->address.sa));

	if(result == -1) {
		if(sockinprogress(sockerrno)) {
			c->status.connecting = true;
			return;
		}

		closesocket(c->socket);

		ifdebug(CONNECTIONS) logger(LOG_ERR, "%s: %s", c->hostname, sockstrerror(sockerrno));

		goto begin;
	}

	finish_connecting(c);

	return;
}

void handle_meta_read(struct bufferevent *event, void *data) {
	logger(LOG_EMERG, "handle_meta_read() called");
	abort();
}

void handle_meta_write(struct bufferevent *event, void *data) {
	ifdebug(META) logger(LOG_DEBUG, "handle_meta_write() called");
}

void handle_meta_connection_error(struct bufferevent *event, short what, void *data) {
	connection_t *c = data;
	logger(LOG_EMERG, "handle_meta_connection_error() called: %d: %s", what, strerror(errno));
	terminate_connection(c, c->status.active);
}

void setup_outgoing_connection(outgoing_t *outgoing) {
	connection_t *c;
	node_t *n;

	outgoing->event = NULL;

	n = lookup_node(outgoing->name);

	if(n)
		if(n->connection) {
			ifdebug(CONNECTIONS) logger(LOG_INFO, "Already connected to %s", outgoing->name);

			n->connection->outgoing = outgoing;
			return;
		}

	c = new_connection();
	c->name = xstrdup(outgoing->name);
	c->outcipher = myself->connection->outcipher;
	c->outdigest = myself->connection->outdigest;
	c->outmaclength = myself->connection->outmaclength;
	c->outcompression = myself->connection->outcompression;

	init_configuration(&c->config_tree);
	read_connection_config(c);

	outgoing->cfg = lookup_config(c->config_tree, "Address");

	if(!outgoing->cfg) {
		logger(LOG_ERR, "No address specified for %s", c->name);
		free_connection(c);
		return;
	}

	c->outgoing = outgoing;
	c->last_ping_time = time(NULL);

	connection_add(c);

	do_outgoing_connection(c);

	event_set(&c->inevent, c->socket, EV_READ | EV_PERSIST, handle_meta_connection_data, c);
	event_add(&c->inevent, NULL);
	c->buffer = bufferevent_new(c->socket, handle_meta_read, handle_meta_write, handle_meta_connection_error, c);
	if(!c->buffer) {
		logger(LOG_EMERG, "bufferevent_new() failed: %s", strerror(errno));
		abort();
	}
	bufferevent_disable(c->buffer, EV_READ);
}

/*
  accept a new tcp connect and create a
  new connection
*/
void handle_new_meta_connection(int sock, short events, void *data) {
	connection_t *c;
	sockaddr_t sa;
	int fd;
	socklen_t len = sizeof sa;

	fd = accept(sock, &sa.sa, &len);

	if(fd < 0) {
<<<<<<< HEAD
		logger(LOG_ERR, "Accepting a new connection failed: %s", strerror(errno));
		return;
=======
		logger(LOG_ERR, "Accepting a new connection failed: %s", sockstrerror(sockerrno));
		return false;
>>>>>>> 44834d03
	}

	sockaddrunmap(&sa);

	c = new_connection();
	c->name = xstrdup("<unknown>");
	c->outcipher = myself->connection->outcipher;
	c->outdigest = myself->connection->outdigest;
	c->outmaclength = myself->connection->outmaclength;
	c->outcompression = myself->connection->outcompression;

	c->address = sa;
	c->hostname = sockaddr2hostname(&sa);
	c->socket = fd;
	c->last_ping_time = time(NULL);

	ifdebug(CONNECTIONS) logger(LOG_NOTICE, "Connection from %s", c->hostname);

	event_set(&c->inevent, c->socket, EV_READ | EV_PERSIST, handle_meta_connection_data, c);
	event_add(&c->inevent, NULL);
	c->buffer = bufferevent_new(c->socket, NULL, handle_meta_write, handle_meta_connection_error, c);
	if(!c->buffer) {
		logger(LOG_EMERG, "bufferevent_new() failed: %s", strerror(errno));
		abort();
	}
	bufferevent_disable(c->buffer, EV_READ);
		
	configure_tcp(c);

	connection_add(c);

	c->allow_request = ID;
	send_id(c);
}

void free_outgoing(outgoing_t *outgoing) {
	if(outgoing->ai)
		freeaddrinfo(outgoing->ai);

	if(outgoing->name)
		free(outgoing->name);

	free(outgoing);
}

void try_outgoing_connections(void) {
	static config_t *cfg = NULL;
	char *name;
	outgoing_t *outgoing;
<<<<<<< HEAD
	connection_t *c;
	splay_node_t *node;
=======
>>>>>>> 44834d03
	
	outgoing_list = list_alloc((list_action_t)free_outgoing);
			
	for(cfg = lookup_config(config_tree, "ConnectTo"); cfg; cfg = lookup_config_next(config_tree, cfg)) {
		get_config_string(cfg, &name);

		if(!check_id(name)) {
			logger(LOG_ERR,
				   "Invalid name for outgoing connection in %s line %d",
				   cfg->file, cfg->line);
			free(name);
			continue;
		}

		outgoing = xmalloc_and_zero(sizeof *outgoing);
		outgoing->name = name;
		list_insert_tail(outgoing_list, outgoing);
		setup_outgoing_connection(outgoing);
	}
}<|MERGE_RESOLUTION|>--- conflicted
+++ resolved
@@ -300,31 +300,18 @@
 	return nfd;
 } /* int setup_vpn_in_socket */
 
-<<<<<<< HEAD
 static void retry_outgoing_handler(int fd, short events, void *data) {
 	setup_outgoing_connection(data);
 }
 
-=======
->>>>>>> 44834d03
 void retry_outgoing(outgoing_t *outgoing) {
 	outgoing->timeout += 5;
 
 	if(outgoing->timeout > maxtimeout)
 		outgoing->timeout = maxtimeout;
 
-<<<<<<< HEAD
 	timeout_set(&outgoing->ev, retry_outgoing_handler, outgoing);
 	event_add(&outgoing->ev, &(struct timeval){outgoing->timeout, 0});
-=======
-	if(outgoing->event)
-		event_del(outgoing->event);
-	outgoing->event = new_event();
-	outgoing->event->handler = (event_handler_t) setup_outgoing_connection;
-	outgoing->event->time = now + outgoing->timeout;
-	outgoing->event->data = outgoing;
-	event_add(outgoing->event);
->>>>>>> 44834d03
 
 	ifdebug(CONNECTIONS) logger(LOG_NOTICE,
 			   "Trying to re-establish outgoing connection in %d seconds",
@@ -358,10 +345,7 @@
 					   c->name);
 			retry_outgoing(c->outgoing);
 			c->outgoing = NULL;
-<<<<<<< HEAD
 			connection_del(c);
-=======
->>>>>>> 44834d03
 			return;
 		}
 
@@ -457,7 +441,7 @@
 	connection_t *c;
 	node_t *n;
 
-	outgoing->event = NULL;
+	event_del(&outgoing->ev);
 
 	n = lookup_node(outgoing->name);
 
@@ -517,13 +501,8 @@
 	fd = accept(sock, &sa.sa, &len);
 
 	if(fd < 0) {
-<<<<<<< HEAD
-		logger(LOG_ERR, "Accepting a new connection failed: %s", strerror(errno));
+		logger(LOG_ERR, "Accepting a new connection failed: %s", sockstrerror(sockerrno));
 		return;
-=======
-		logger(LOG_ERR, "Accepting a new connection failed: %s", sockstrerror(sockerrno));
-		return false;
->>>>>>> 44834d03
 	}
 
 	sockaddrunmap(&sa);
@@ -573,11 +552,6 @@
 	static config_t *cfg = NULL;
 	char *name;
 	outgoing_t *outgoing;
-<<<<<<< HEAD
-	connection_t *c;
-	splay_node_t *node;
-=======
->>>>>>> 44834d03
 	
 	outgoing_list = list_alloc((list_action_t)free_outgoing);
 			
