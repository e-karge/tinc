--- conflicted
+++ resolved
@@ -99,11 +99,6 @@
 extern void free_connection(connection_t *);
 extern void connection_add(connection_t *);
 extern void connection_del(connection_t *);
-<<<<<<< HEAD
 extern bool dump_connections(struct connection_t *);
-extern bool read_connection_config(connection_t *);
-=======
-extern void dump_connections(void);
->>>>>>> 930bf74f
 
 #endif							/* __TINC_CONNECTION_H__ */