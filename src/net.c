--- conflicted
+++ resolved
@@ -250,19 +250,10 @@
 	exit_configuration(&config_tree);
 	init_configuration(&config_tree);
 
-<<<<<<< HEAD
 	if(!read_server_config()) {
 		logger(LOG_ERR, _("Unable to reread configuration file, exitting."));
 		event_loopexit(NULL);
 		return EINVAL;
-=======
-	/* check input from kernel */
-	if(FD_ISSET(device_fd, readset)) {
-		if(read_packet(&packet)) {
-			packet.priority = 0;
-			route(myself, &packet);
-		}
->>>>>>> 43fa7283
 	}
 
 	/* Close connections to hosts that have a changed or deleted host config file */
@@ -323,7 +314,6 @@
 
 	cp();
 
-<<<<<<< HEAD
 	timeout_set(&timeout_event, timeout_handler, &timeout_event);
 	event_add(&timeout_event, &(struct timeval){pingtimeout, 0});
 	signal_set(&sighup_event, SIGHUP, sighup_handler, NULL);
@@ -336,124 +326,6 @@
 	if(event_loop(0) < 0) {
 		logger(LOG_ERR, _("Error while waiting for input: %s"), strerror(errno));
 		return 1;
-=======
-	last_ping_check = now;
-	last_config_check = now;
-	last_graph_dump = now;
-	
-	srand(now);
-	srand48(now);
-
-	running = true;
-
-	while(running) {
-		now = time(NULL);
-
-	//	tv.tv_sec = 1 + (rand() & 7);	/* Approx. 5 seconds, randomized to prevent global synchronisation effects */
-		tv.tv_sec = 1;
-		tv.tv_usec = 0;
-
-		maxfd = build_fdset(&readset, &writeset);
-
-		r = select(maxfd + 1, &readset, &writeset, NULL, &tv);
-
-		if(r < 0) {
-			if(errno != EINTR && errno != EAGAIN) {
-				logger(LOG_ERR, _("Error while waiting for input: %s"),
-					   strerror(errno));
-				cp_trace();
-				dump_connections();
-				return 1;
-			}
-
-			continue;
-		}
-
-		check_network_activity(&readset, &writeset);
-
-		if(do_purge) {
-			purge();
-			do_purge = false;
-		}
-
-		/* Let's check if everybody is still alive */
-
-		if(last_ping_check + pingtimeout < now) {
-			check_dead_connections();
-			last_ping_check = now;
-
-			if(routing_mode == RMODE_SWITCH)
-				age_subnets();
-
-			age_past_requests();
-
-			/* Should we regenerate our key? */
-
-			if(keyexpires < now) {
-				ifdebug(STATUS) logger(LOG_INFO, _("Regenerating symmetric key"));
-
-				RAND_pseudo_bytes((unsigned char *)myself->key, myself->keylength);
-				if(myself->cipher)
-					EVP_DecryptInit_ex(&packet_ctx, myself->cipher, NULL, (unsigned char *)myself->key, (unsigned char *)myself->key + myself->cipher->key_len);
-				send_key_changed(broadcast, myself);
-				keyexpires = now + keylifetime;
-			}
-		}
-
-		if(sigalrm) {
-			logger(LOG_INFO, _("Flushing event queue"));
-			expire_events();
-			sigalrm = false;
-		}
-
-		while((event = get_expired_event())) {
-			event->handler(event->data);
-			free_event(event);
-		}
-
-		if(sighup) {
-			connection_t *c;
-			avl_node_t *node;
-			char *fname;
-			struct stat s;
-			
-			sighup = false;
-			
-			/* Reread our own configuration file */
-
-			exit_configuration(&config_tree);
-			init_configuration(&config_tree);
-
-			if(!read_server_config()) {
-				logger(LOG_ERR, _("Unable to reread configuration file, exitting."));
-				return 1;
-			}
-
-			/* Close connections to hosts that have a changed or deleted host config file */
-			
-			for(node = connection_tree->head; node; node = node->next) {
-				c = node->data;
-				
-				asprintf(&fname, "%s/hosts/%s", confbase, c->name);
-				if(stat(fname, &s) || s.st_mtime > last_config_check)
-					terminate_connection(c, c->status.active);
-				free(fname);
-			}
-
-			last_config_check = now;
-
-			/* Try to make outgoing connections */
-			
-			try_outgoing_connections();
-		}
-		
-		/* Dump graph if wanted every 60 seconds*/
-
-		if(last_graph_dump + 60 < now) {
-			dump_graph();
-			last_graph_dump = now;
-		}
->>>>>>> 43fa7283
 	}
 
 	signal_del(&sighup_event);
