/*
    net.h -- header for net.c
    Copyright (C) 1998-2005 Ivo Timmermans
                  2000-2009 Guus Sliepen <guus@tinc-vpn.org>

    This program is free software; you can redistribute it and/or modify
    it under the terms of the GNU General Public License as published by
    the Free Software Foundation; either version 2 of the License, or
    (at your option) any later version.

    This program is distributed in the hope that it will be useful,
    but WITHOUT ANY WARRANTY; without even the implied warranty of
    MERCHANTABILITY or FITNESS FOR A PARTICULAR PURPOSE.  See the
    GNU General Public License for more details.

    You should have received a copy of the GNU General Public License along
    with this program; if not, write to the Free Software Foundation, Inc.,
    51 Franklin Street, Fifth Floor, Boston, MA 02110-1301 USA.
*/

#ifndef __TINC_NET_H__
#define __TINC_NET_H__

#include "ipv6.h"
#include "cipher.h"
#include "digest.h"

#ifdef ENABLE_JUMBOGRAMS
#define MTU 9018				/* 9000 bytes payload + 14 bytes ethernet header + 4 bytes VLAN tag */
#else
#define MTU 1518				/* 1500 bytes payload + 14 bytes ethernet header + 4 bytes VLAN tag */
#endif

#define MAXSIZE (MTU + 4 + CIPHER_MAX_BLOCK_SIZE + DIGEST_MAX_SIZE + MTU/64 + 20)	/* MTU + seqno + padding + HMAC + compressor overhead */
#define MAXBUFSIZE ((MAXSIZE > 2048 ? MAXSIZE : 2048) + 128)	/* Enough room for a request with a MAXSIZEd packet or a 8192 bits RSA key */

#define MAXSOCKETS 8			/* Probably overkill... */

typedef struct mac_t {
	uint8_t x[6];
} mac_t;

typedef struct ipv4_t {
	uint8_t x[4];
} ipv4_t;

typedef struct ipv6_t {
	uint16_t x[8];
} ipv6_t;

typedef short length_t;

#define AF_UNKNOWN 255

struct sockaddr_unknown {
	uint16_t family;
	uint16_t pad1;
	uint32_t pad2;
	char *address;
	char *port;
};

typedef union sockaddr_t {
	struct sockaddr sa;
	struct sockaddr_in in;
	struct sockaddr_in6 in6;
	struct sockaddr_unknown unknown;
#ifdef HAVE_STRUCT_SOCKADDR_STORAGE
	struct sockaddr_storage storage;
#endif
} sockaddr_t;

#ifdef SA_LEN
#define SALEN(s) SA_LEN(&s)
#else
#define SALEN(s) (s.sa_family==AF_INET?sizeof(struct sockaddr_in):sizeof(struct sockaddr_in6))
#endif

typedef struct vpn_packet_t {
	length_t len;				/* the actual number of bytes in the `data' field */
	int priority;				/* priority or TOS */
	uint32_t seqno;				/* 32 bits sequence number (network byte order of course) */
	uint8_t data[MAXSIZE];
} vpn_packet_t;

typedef struct listen_socket_t {
	struct event ev_tcp;
	struct event ev_udp;
	int tcp;
	int udp;
	sockaddr_t sa;
} listen_socket_t;

#include "conf.h"
#include "list.h"

typedef struct outgoing_t {
	char *name;
	int timeout;
	struct config_t *cfg;
	struct addrinfo *ai;
	struct addrinfo *aip;
	struct event ev;
} outgoing_t;

extern list_t *outgoing_list;

extern int maxoutbufsize;
extern int seconds_till_retry;
extern int addressfamily;

extern listen_socket_t listen_socket[MAXSOCKETS];
extern int listen_sockets;
extern int keylifetime;
extern bool do_prune;
extern char *myport;

/* Yes, very strange placement indeed, but otherwise the typedefs get all tangled up */
#include "connection.h"
#include "node.h"

extern void retry_outgoing(outgoing_t *);
extern void handle_incoming_vpn_data(int, short, void *);
extern void finish_connecting(struct connection_t *);
extern void do_outgoing_connection(struct connection_t *);
extern void handle_new_meta_connection(int, short, void *);
extern int setup_listen_socket(const sockaddr_t *);
extern int setup_vpn_in_socket(const sockaddr_t *);
extern void send_packet(const struct node_t *, vpn_packet_t *);
extern void receive_tcppacket(struct connection_t *, char *, int);
extern void broadcast_packet(const struct node_t *, vpn_packet_t *);
extern bool setup_network(void);
extern void setup_outgoing_connection(struct outgoing_t *);
extern void try_outgoing_connections(void);
extern void close_network_connections(void);
extern int main_loop(void);
extern void terminate_connection(struct connection_t *, bool);
extern void flush_queue(struct node_t *);
extern bool read_rsa_public_key(struct connection_t *);
extern void send_mtu_probe(struct node_t *);
<<<<<<< HEAD
extern void handle_device_data(int, short, void *);
extern void handle_meta_connection_data(int, short, void *);
extern void regenerate_key();
extern void purge(void);
extern void retry(void);
extern int reload_configuration(void);
=======
extern void load_all_subnets();
>>>>>>> 4766359e

#ifndef HAVE_MINGW
#define closesocket(s) close(s)
#else
extern CRITICAL_SECTION mutex;
#endif

#endif							/* __TINC_NET_H__ */<|MERGE_RESOLUTION|>--- conflicted
+++ resolved
@@ -138,16 +138,13 @@
 extern void flush_queue(struct node_t *);
 extern bool read_rsa_public_key(struct connection_t *);
 extern void send_mtu_probe(struct node_t *);
-<<<<<<< HEAD
 extern void handle_device_data(int, short, void *);
 extern void handle_meta_connection_data(int, short, void *);
 extern void regenerate_key();
 extern void purge(void);
 extern void retry(void);
 extern int reload_configuration(void);
-=======
 extern void load_all_subnets();
->>>>>>> 4766359e
 
 #ifndef HAVE_MINGW
 #define closesocket(s) close(s)
