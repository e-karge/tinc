/*
    tincd.c -- the main file for tincd
    Copyright (C) 1998-2005 Ivo Timmermans
                  2000-2012 Guus Sliepen <guus@tinc-vpn.org>
                  2008      Max Rijevski <maksuf@gmail.com>
                  2009      Michael Tokarev <mjt@tls.msk.ru>
                  2010      Julien Muchembled <jm@jmuchemb.eu>
                  2010      Timothy Redaelli <timothy@redaelli.eu>

    This program is free software; you can redistribute it and/or modify
    it under the terms of the GNU General Public License as published by
    the Free Software Foundation; either version 2 of the License, or
    (at your option) any later version.

    This program is distributed in the hope that it will be useful,
    but WITHOUT ANY WARRANTY; without even the implied warranty of
    MERCHANTABILITY or FITNESS FOR A PARTICULAR PURPOSE.  See the
    GNU General Public License for more details.

    You should have received a copy of the GNU General Public License along
    with this program; if not, write to the Free Software Foundation, Inc.,
    51 Franklin Street, Fifth Floor, Boston, MA 02110-1301 USA.
*/

#include "system.h"

/* Darwin (MacOS/X) needs the following definition... */
#ifndef _P1003_1B_VISIBLE
#define _P1003_1B_VISIBLE
#endif

#ifdef HAVE_SYS_MMAN_H
#include <sys/mman.h>
#endif

#include <openssl/rand.h>
#include <openssl/rsa.h>
#include <openssl/pem.h>
#include <openssl/evp.h>
#include <openssl/engine.h>

#ifdef HAVE_LZO
#include LZO1X_H
#endif

#ifndef HAVE_MINGW
#include <pwd.h>
#include <grp.h>
#include <time.h>
#endif

#include <getopt.h>

#include "conf.h"
#include "control.h"
#include "crypto.h"
#include "device.h"
#include "logger.h"
#include "net.h"
#include "netutl.h"
#include "process.h"
#include "protocol.h"
#include "utils.h"
#include "xalloc.h"

/* The name this program was run with. */
char *program_name = NULL;

/* If nonzero, display usage information and exit. */
static bool show_help = false;

/* If nonzero, print the version on standard output and exit.  */
static bool show_version = false;

/* If nonzero, use null ciphers and skip all key exchanges. */
bool bypass_security = false;

/* If nonzero, disable swapping for this process. */
static bool do_mlock = false;

/* If nonzero, chroot to netdir after startup. */
static bool do_chroot = false;

/* If !NULL, do setuid to given user after startup */
static const char *switchuser = NULL;

/* If nonzero, write log entries to a separate file. */
bool use_logfile = false;

char *identname = NULL;				/* program name for syslog */
char *logfilename = NULL;			/* log file location */
char *pidfilename = NULL;
char **g_argv;					/* a copy of the cmdline arguments */

static int status = 1;

static struct option const long_options[] = {
	{"config", required_argument, NULL, 'c'},
	{"net", required_argument, NULL, 'n'},
	{"help", no_argument, NULL, 1},
	{"version", no_argument, NULL, 2},
	{"no-detach", no_argument, NULL, 'D'},
	{"debug", optional_argument, NULL, 'd'},
	{"bypass-security", no_argument, NULL, 3},
	{"mlock", no_argument, NULL, 'L'},
	{"chroot", no_argument, NULL, 'R'},
	{"user", required_argument, NULL, 'U'},
	{"logfile", optional_argument, NULL, 4},
	{"pidfile", required_argument, NULL, 5},
	{"option", required_argument, NULL, 'o'},
	{NULL, 0, NULL, 0}
};

#ifdef HAVE_MINGW
static struct WSAData wsa_state;
CRITICAL_SECTION mutex;
int main2(int argc, char **argv);
#endif

static void usage(bool status) {
	if(status)
		fprintf(stderr, "Try `%s --help\' for more information.\n",
				program_name);
	else {
		printf("Usage: %s [option]...\n\n", program_name);
		printf(	"  -c, --config=DIR              Read configuration options from DIR.\n"
				"  -D, --no-detach               Don't fork and detach.\n"
				"  -d, --debug[=LEVEL]           Increase debug level or set it to LEVEL.\n"
				"  -n, --net=NETNAME             Connect to net NETNAME.\n"
				"  -L, --mlock                   Lock tinc into main memory.\n"
				"      --logfile[=FILENAME]      Write log entries to a logfile.\n"
				"      --pidfile=FILENAME        Write PID and control socket cookie to FILENAME.\n"
				"      --bypass-security         Disables meta protocol security, for debugging.\n"
				"  -o, --option[HOST.]KEY=VALUE  Set global/host configuration value.\n"
				"  -R, --chroot                  chroot to NET dir at startup.\n"
				"  -U, --user=USER               setuid to given USER at startup.\n"				"      --help                    Display this help and exit.\n"
				"      --version                 Output version information and exit.\n\n");
		printf("Report bugs to tinc@tinc-vpn.org.\n");
	}
}

static bool parse_options(int argc, char **argv) {
	config_t *cfg;
	int r;
	int option_index = 0;
	int lineno = 0;

	cmdline_conf = list_alloc((list_action_t)free_config);

	while((r = getopt_long(argc, argv, "c:DLd::n:o:RU:", long_options, &option_index)) != EOF) {
		switch (r) {
			case 0:				/* long option */
				break;

			case 'c':				/* config file */
				confbase = xstrdup(optarg);
				break;

			case 'D':				/* no detach */
				do_detach = false;
				break;

			case 'L':				/* no detach */
#ifndef HAVE_MLOCKALL
				logger(DEBUG_ALWAYS, LOG_ERR, "%s not supported on this platform", "mlockall()");
				return false;
#else
				do_mlock = true;
				break;
#endif

			case 'd':				/* inc debug level */
				if(optarg)
					debug_level = atoi(optarg);
				else
					debug_level++;
				break;

			case 'n':				/* net name given */
				/* netname "." is special: a "top-level name" */
				netname = strcmp(optarg, ".") != 0 ?
						xstrdup(optarg) : NULL;
				break;

			case 'o':				/* option */
				cfg = parse_config_line(optarg, NULL, ++lineno);
				if (!cfg)
					return false;
				list_insert_tail(cmdline_conf, cfg);
				break;

			case 'R':				/* chroot to NETNAME dir */
				do_chroot = true;
				break;

			case 'U':				/* setuid to USER */
				switchuser = optarg;
				break;

			case 1:					/* show help */
				show_help = true;
				break;

			case 2:					/* show version */
				show_version = true;
				break;

			case 3:					/* bypass security */
				bypass_security = true;
				break;

			case 4:					/* write log entries to a file */
				use_logfile = true;
				if(optarg)
					logfilename = xstrdup(optarg);
				break;

			case 5:					/* open control socket here */
				pidfilename = xstrdup(optarg);
				break;

			case '?':
				usage(true);
				return false;

			default:
				break;
		}
	}

	return true;
}

<<<<<<< HEAD
=======
/* This function prettyprints the key generation process */

static void indicator(int a, int b, void *p) {
	switch (a) {
		case 0:
			fprintf(stderr, ".");
			break;

		case 1:
			fprintf(stderr, "+");
			break;

		case 2:
			fprintf(stderr, "-");
			break;

		case 3:
			switch (b) {
				case 0:
					fprintf(stderr, " p\n");
					break;

				case 1:
					fprintf(stderr, " q\n");
					break;

				default:
					fprintf(stderr, "?");
			}
			break;

		default:
			fprintf(stderr, "?");
	}
}

/*
  Generate a public/private RSA keypair, and ask for a file to store
  them in.
*/
static bool keygen(int bits) {
	RSA *rsa_key;
	FILE *f;
	char *name = NULL;
	char *filename;

	get_config_string(lookup_config(config_tree, "Name"), &name);

	if(name && !check_id(name)) {
		fprintf(stderr, "Invalid name for myself!\n");
		return false;
	}

	fprintf(stderr, "Generating %d bits keys:\n", bits);
	rsa_key = RSA_generate_key(bits, 0x10001, indicator, NULL);

	if(!rsa_key) {
		fprintf(stderr, "Error during key generation!\n");
		return false;
	} else
		fprintf(stderr, "Done.\n");

	xasprintf(&filename, "%s/rsa_key.priv", confbase);
	f = ask_and_open(filename, "private RSA key");

	if(!f)
		return false;

#ifdef HAVE_FCHMOD
	/* Make it unreadable for others. */
	fchmod(fileno(f), 0600);
#endif
		
	fputc('\n', f);
	PEM_write_RSAPrivateKey(f, rsa_key, NULL, NULL, 0, NULL, NULL);
	fclose(f);
	free(filename);

	if(name)
		xasprintf(&filename, "%s/hosts/%s", confbase, name);
	else
		xasprintf(&filename, "%s/rsa_key.pub", confbase);

	f = ask_and_open(filename, "public RSA key");

	if(!f)
		return false;

	fputc('\n', f);
	PEM_write_RSAPublicKey(f, rsa_key);
	fclose(f);
	free(filename);
	if(name)
		free(name);

	return true;
}

>>>>>>> b23681dd
/*
  Set all files and paths according to netname
*/
static void make_names(void) {
#ifdef HAVE_MINGW
	HKEY key;
	char installdir[1024] = "";
	long len = sizeof installdir;
#endif

	if(netname)
		xasprintf(&identname, "tinc.%s", netname);
	else
		identname = xstrdup("tinc");

#ifdef HAVE_MINGW
	if(!RegOpenKeyEx(HKEY_LOCAL_MACHINE, "SOFTWARE\\tinc", 0, KEY_READ, &key)) {
		if(!RegQueryValueEx(key, NULL, 0, 0, installdir, &len)) {
			if(!logfilename)
				xasprintf(&logfilename, "%s/log/%s.log", identname);
			if(!confbase) {
				if(netname)
					xasprintf(&confbase, "%s/%s", installdir, netname);
				else
					xasprintf(&confbase, "%s", installdir);
			}
			if(!pidfilename)
				xasprintf(&pidfilename, "%s/pid", confbase);
		}
		RegCloseKey(key);
		if(*installdir)
			return;
	}
#endif

	if(!logfilename)
		xasprintf(&logfilename, LOCALSTATEDIR "/log/%s.log", identname);

	if(!pidfilename)
		xasprintf(&pidfilename, LOCALSTATEDIR "/run/%s.pid", identname);

	if(netname) {
		if(!confbase)
			xasprintf(&confbase, CONFDIR "/tinc/%s", netname);
		else
			logger(DEBUG_ALWAYS, LOG_INFO, "Both netname and configuration directory given, using the latter...");
	} else {
		if(!confbase)
			xasprintf(&confbase, CONFDIR "/tinc");
	}
}

static void free_names(void) {
	if (identname) free(identname);
	if (netname) free(netname);
	if (pidfilename) free(pidfilename);
	if (logfilename) free(logfilename);
	if (confbase) free(confbase);
}

static bool drop_privs(void) {
#ifdef HAVE_MINGW
	if (switchuser) {
		logger(DEBUG_ALWAYS, LOG_ERR, "%s not supported on this platform", "-U");
		return false;
	}
	if (do_chroot) {
		logger(DEBUG_ALWAYS, LOG_ERR, "%s not supported on this platform", "-R");
		return false;
	}
#else
	uid_t uid = 0;
	if (switchuser) {
		struct passwd *pw = getpwnam(switchuser);
		if (!pw) {
			logger(DEBUG_ALWAYS, LOG_ERR, "unknown user `%s'", switchuser);
			return false;
		}
		uid = pw->pw_uid;
		if (initgroups(switchuser, pw->pw_gid) != 0 ||
		    setgid(pw->pw_gid) != 0) {
			logger(DEBUG_ALWAYS, LOG_ERR, "System call `%s' failed: %s",
			       "initgroups", strerror(errno));
			return false;
		}
		endgrent();
		endpwent();
	}
	if (do_chroot) {
		tzset();	/* for proper timestamps in logs */
		if (chroot(confbase) != 0 || chdir("/") != 0) {
			logger(DEBUG_ALWAYS, LOG_ERR, "System call `%s' failed: %s",
			       "chroot", strerror(errno));
			return false;
		}
		free(confbase);
		confbase = xstrdup("");
	}
	if (switchuser)
		if (setuid(uid) != 0) {
			logger(DEBUG_ALWAYS, LOG_ERR, "System call `%s' failed: %s",
			       "setuid", strerror(errno));
			return false;
		}
#endif
	return true;
}

#ifdef HAVE_MINGW
# define setpriority(level) !SetPriorityClass(GetCurrentProcess(), (level))
#else
# define NORMAL_PRIORITY_CLASS 0
# define BELOW_NORMAL_PRIORITY_CLASS 10
# define HIGH_PRIORITY_CLASS -10
# define setpriority(level) (setpriority(PRIO_PROCESS, 0, (level)))
#endif

int main(int argc, char **argv) {
	program_name = argv[0];

	if(!parse_options(argc, argv))
		return 1;
	
	make_names();

	if(show_version) {
<<<<<<< HEAD
		printf("%s version %s (built %s %s, protocol %d.%d)\n", PACKAGE,
			   VERSION, __DATE__, __TIME__, PROT_MAJOR, PROT_MINOR);
		printf("Copyright (C) 1998-2011 Ivo Timmermans, Guus Sliepen and others.\n"
=======
		printf("%s version %s (built %s %s, protocol %d)\n", PACKAGE,
			   VERSION, __DATE__, __TIME__, PROT_CURRENT);
		printf("Copyright (C) 1998-2012 Ivo Timmermans, Guus Sliepen and others.\n"
>>>>>>> b23681dd
				"See the AUTHORS file for a complete list.\n\n"
				"tinc comes with ABSOLUTELY NO WARRANTY.  This is free software,\n"
				"and you are welcome to redistribute it under certain conditions;\n"
				"see the file COPYING for details.\n");

		return 0;
	}

	if(show_help) {
		usage(false);
		return 0;
	}

#ifdef HAVE_MINGW
	if(WSAStartup(MAKEWORD(2, 2), &wsa_state)) {
		logger(DEBUG_ALWAYS, LOG_ERR, "System call `%s' failed: %s", "WSAStartup", winerror(GetLastError()));
		return 1;
	}
#endif

	openlogger("tinc", use_logfile?LOGMODE_FILE:LOGMODE_STDERR);

	if(!event_init()) {
		logger(DEBUG_ALWAYS, LOG_ERR, "Error initializing libevent!");
		return 1;
	}

	g_argv = argv;

	init_configuration(&config_tree);

	/* Slllluuuuuuurrrrp! */

	srand(time(NULL));
	crypto_init();

	if(!read_server_config())
		return 1;

#ifdef HAVE_LZO
	if(lzo_init() != LZO_E_OK) {
		logger(DEBUG_ALWAYS, LOG_ERR, "Error initializing LZO compressor!");
		return 1;
	}
#endif

#ifdef HAVE_MINGW
	if(!do_detach || !init_service())
		return main2(argc, argv);
	else
		return 1;
}

int main2(int argc, char **argv) {
	InitializeCriticalSection(&mutex);
	EnterCriticalSection(&mutex);
#endif
        char *priority = NULL;

	if(!detach())
		return 1;

#ifdef HAVE_MLOCKALL
	/* Lock all pages into memory if requested.
	 * This has to be done after daemon()/fork() so it works for child.
	 * No need to do that in parent as it's very short-lived. */
	if(do_mlock && mlockall(MCL_CURRENT | MCL_FUTURE) != 0) {
		logger(DEBUG_ALWAYS, LOG_ERR, "System call `%s' failed: %s", "mlockall",
		   strerror(errno));
		return 1;
	}
#endif

	/* Setup sockets and open device. */

	if(!setup_network())
		goto end_nonet;

	if(!init_control())
		goto end_nonet;

	/* Initiate all outgoing connections. */

	try_outgoing_connections();

	/* Change process priority */

        if(get_config_string(lookup_config(config_tree, "ProcessPriority"), &priority)) {
                if(!strcasecmp(priority, "Normal")) {
                        if (setpriority(NORMAL_PRIORITY_CLASS) != 0) {
                                logger(DEBUG_ALWAYS, LOG_ERR, "System call `%s' failed: %s",
                                       "setpriority", strerror(errno));
                                goto end;
                        }
                } else if(!strcasecmp(priority, "Low")) {
                        if (setpriority(BELOW_NORMAL_PRIORITY_CLASS) != 0) {
                                       logger(DEBUG_ALWAYS, LOG_ERR, "System call `%s' failed: %s",
                                       "setpriority", strerror(errno));
                                goto end;
                        }
                } else if(!strcasecmp(priority, "High")) {
                        if (setpriority(HIGH_PRIORITY_CLASS) != 0) {
                                logger(DEBUG_ALWAYS, LOG_ERR, "System call `%s' failed: %s",
                                       "setpriority", strerror(errno));
                                goto end;
                        }
                } else {
                        logger(DEBUG_ALWAYS, LOG_ERR, "Invalid priority `%s`!", priority);
                        goto end;
                }
        }

	/* drop privileges */
	if (!drop_privs())
		goto end;

	/* Start main loop. It only exits when tinc is killed. */

	status = main_loop();

	/* Shutdown properly. */

	if(debug_level >= DEBUG_CONNECTIONS)
		devops.dump_stats();

	close_network_connections();

end:
	exit_control();

end_nonet:
	logger(DEBUG_ALWAYS, LOG_NOTICE, "Terminating");

	free(priority);

	crypto_exit();

	exit_configuration(&config_tree);
	free(cmdline_conf);
	free_names();

	return status;
}<|MERGE_RESOLUTION|>--- conflicted
+++ resolved
@@ -231,107 +231,6 @@
 	return true;
 }
 
-<<<<<<< HEAD
-=======
-/* This function prettyprints the key generation process */
-
-static void indicator(int a, int b, void *p) {
-	switch (a) {
-		case 0:
-			fprintf(stderr, ".");
-			break;
-
-		case 1:
-			fprintf(stderr, "+");
-			break;
-
-		case 2:
-			fprintf(stderr, "-");
-			break;
-
-		case 3:
-			switch (b) {
-				case 0:
-					fprintf(stderr, " p\n");
-					break;
-
-				case 1:
-					fprintf(stderr, " q\n");
-					break;
-
-				default:
-					fprintf(stderr, "?");
-			}
-			break;
-
-		default:
-			fprintf(stderr, "?");
-	}
-}
-
-/*
-  Generate a public/private RSA keypair, and ask for a file to store
-  them in.
-*/
-static bool keygen(int bits) {
-	RSA *rsa_key;
-	FILE *f;
-	char *name = NULL;
-	char *filename;
-
-	get_config_string(lookup_config(config_tree, "Name"), &name);
-
-	if(name && !check_id(name)) {
-		fprintf(stderr, "Invalid name for myself!\n");
-		return false;
-	}
-
-	fprintf(stderr, "Generating %d bits keys:\n", bits);
-	rsa_key = RSA_generate_key(bits, 0x10001, indicator, NULL);
-
-	if(!rsa_key) {
-		fprintf(stderr, "Error during key generation!\n");
-		return false;
-	} else
-		fprintf(stderr, "Done.\n");
-
-	xasprintf(&filename, "%s/rsa_key.priv", confbase);
-	f = ask_and_open(filename, "private RSA key");
-
-	if(!f)
-		return false;
-
-#ifdef HAVE_FCHMOD
-	/* Make it unreadable for others. */
-	fchmod(fileno(f), 0600);
-#endif
-		
-	fputc('\n', f);
-	PEM_write_RSAPrivateKey(f, rsa_key, NULL, NULL, 0, NULL, NULL);
-	fclose(f);
-	free(filename);
-
-	if(name)
-		xasprintf(&filename, "%s/hosts/%s", confbase, name);
-	else
-		xasprintf(&filename, "%s/rsa_key.pub", confbase);
-
-	f = ask_and_open(filename, "public RSA key");
-
-	if(!f)
-		return false;
-
-	fputc('\n', f);
-	PEM_write_RSAPublicKey(f, rsa_key);
-	fclose(f);
-	free(filename);
-	if(name)
-		free(name);
-
-	return true;
-}
-
->>>>>>> b23681dd
 /*
   Set all files and paths according to netname
 */
@@ -458,15 +357,9 @@
 	make_names();
 
 	if(show_version) {
-<<<<<<< HEAD
 		printf("%s version %s (built %s %s, protocol %d.%d)\n", PACKAGE,
 			   VERSION, __DATE__, __TIME__, PROT_MAJOR, PROT_MINOR);
-		printf("Copyright (C) 1998-2011 Ivo Timmermans, Guus Sliepen and others.\n"
-=======
-		printf("%s version %s (built %s %s, protocol %d)\n", PACKAGE,
-			   VERSION, __DATE__, __TIME__, PROT_CURRENT);
 		printf("Copyright (C) 1998-2012 Ivo Timmermans, Guus Sliepen and others.\n"
->>>>>>> b23681dd
 				"See the AUTHORS file for a complete list.\n\n"
 				"tinc comes with ABSOLUTELY NO WARRANTY.  This is free software,\n"
 				"and you are welcome to redistribute it under certain conditions;\n"
