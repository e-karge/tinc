/*
    net.c -- most of the network code
    Copyright (C) 1998-2005 Ivo Timmermans,
                  2000-2009 Guus Sliepen <guus@tinc-vpn.org>
                  2006      Scott Lamb <slamb@slamb.org>

    This program is free software; you can redistribute it and/or modify
    it under the terms of the GNU General Public License as published by
    the Free Software Foundation; either version 2 of the License, or
    (at your option) any later version.

    This program is distributed in the hope that it will be useful,
    but WITHOUT ANY WARRANTY; without even the implied warranty of
    MERCHANTABILITY or FITNESS FOR A PARTICULAR PURPOSE.  See the
    GNU General Public License for more details.

    You should have received a copy of the GNU General Public License along
    with this program; if not, write to the Free Software Foundation, Inc.,
    51 Franklin Street, Fifth Floor, Boston, MA 02110-1301 USA.
*/

#include "system.h"

#include <openssl/rand.h>

#include "utils.h"
#include "splay_tree.h"
#include "conf.h"
#include "connection.h"
#include "device.h"
#include "graph.h"
#include "logger.h"
#include "meta.h"
#include "net.h"
#include "netutl.h"
#include "process.h"
#include "protocol.h"
#include "subnet.h"
#include "xalloc.h"

/* Purge edges and subnets of unreachable nodes. Use carefully. */

<<<<<<< HEAD
void purge(void) {
	splay_node_t *nnode, *nnext, *enode, *enext, *snode, *snext;
=======
static void purge(void) {
	avl_node_t *nnode, *nnext, *enode, *enext, *snode, *snext;
>>>>>>> 9a2b0f88
	node_t *n;
	edge_t *e;
	subnet_t *s;

	ifdebug(PROTOCOL) logger(LOG_DEBUG, "Purging unreachable nodes");

	/* Remove all edges and subnets owned by unreachable nodes. */

	for(nnode = node_tree->head; nnode; nnode = nnext) {
		nnext = nnode->next;
		n = nnode->data;

		if(!n->status.reachable) {
			ifdebug(SCARY_THINGS) logger(LOG_DEBUG, "Purging node %s (%s)", n->name,
					   n->hostname);

			for(snode = n->subnet_tree->head; snode; snode = snext) {
				snext = snode->next;
				s = snode->data;
				if(!tunnelserver)
					send_del_subnet(broadcast, s);
				subnet_del(n, s);
			}

			for(enode = n->edge_tree->head; enode; enode = enext) {
				enext = enode->next;
				e = enode->data;
				if(!tunnelserver)
					send_del_edge(broadcast, e);
				edge_del(e);
			}
		}
	}

	/* Check if anyone else claims to have an edge to an unreachable node. If not, delete node. */

	for(nnode = node_tree->head; nnode; nnode = nnext) {
		nnext = nnode->next;
		n = nnode->data;

		if(!n->status.reachable) {
			for(enode = edge_weight_tree->head; enode; enode = enext) {
				enext = enode->next;
				e = enode->data;

				if(e->to == n)
					break;
			}

			if(!enode)
				node_del(n);
		}
	}
}

/*
<<<<<<< HEAD
=======
  put all file descriptors in an fd_set array
  While we're at it, purge stuff that needs to be removed.
*/
static int build_fdset(fd_set *readset, fd_set *writeset) {
	avl_node_t *node, *next;
	connection_t *c;
	int i, max = 0;

	FD_ZERO(readset);
	FD_ZERO(writeset);

	for(node = connection_tree->head; node; node = next) {
		next = node->next;
		c = node->data;

		if(c->status.remove) {
			connection_del(c);
			if(!connection_tree->head)
				purge();
		} else {
			FD_SET(c->socket, readset);
			if(c->outbuflen > 0)
				FD_SET(c->socket, writeset);
			if(c->socket > max)
				max = c->socket;
		}
	}

	for(i = 0; i < listen_sockets; i++) {
		FD_SET(listen_socket[i].tcp, readset);
		if(listen_socket[i].tcp > max)
			max = listen_socket[i].tcp;
		FD_SET(listen_socket[i].udp, readset);
		if(listen_socket[i].udp > max)
			max = listen_socket[i].udp;
	}

	if(device_fd >= 0)
		FD_SET(device_fd, readset);
	if(device_fd > max)
		max = device_fd;
	
	return max;
}

/*
>>>>>>> 9a2b0f88
  Terminate a connection:
  - Close the socket
  - Remove associated edge and tell other connections about it if report = true
  - Check if we need to retry making an outgoing connection
  - Deactivate the host
*/
void terminate_connection(connection_t *c, bool report) {
<<<<<<< HEAD
	cp();

	ifdebug(CONNECTIONS) logger(LOG_NOTICE, _("Closing connection with %s (%s)"),
=======
	if(c->status.remove)
		return;

	ifdebug(CONNECTIONS) logger(LOG_NOTICE, "Closing connection with %s (%s)",
>>>>>>> 9a2b0f88
			   c->name, c->hostname);

	c->status.active = false;

	if(c->node)
		c->node->connection = NULL;

	if(c->socket)
		closesocket(c->socket);

	if(c->edge) {
		if(report && !tunnelserver)
			send_del_edge(broadcast, c->edge);

		edge_del(c->edge);

		/* Run MST and SSSP algorithms */

		graph();

		/* If the node is not reachable anymore but we remember it had an edge to us, clean it up */

		if(report && !c->node->status.reachable) {
			edge_t *e;
			e = lookup_edge(c->node, myself);
			if(e) {
				if(!tunnelserver)
					send_del_edge(broadcast, e);
				edge_del(e);
			}
		}
	}

	/* Check if this was our outgoing connection */

	if(c->outgoing)
		retry_outgoing(c->outgoing);

	connection_del(c);
}

/*
  Check if the other end is active.
  If we have sent packets, but didn't receive any,
  then possibly the other end is dead. We send a
  PING request over the meta connection. If the other
  end does not reply in time, we consider them dead
  and close the connection.
*/
<<<<<<< HEAD
static void timeout_handler(int fd, short events, void *event) {
	splay_node_t *node, *next;
=======
static void check_dead_connections(void) {
	avl_node_t *node, *next;
>>>>>>> 9a2b0f88
	connection_t *c;
	time_t now = time(NULL);

	for(node = connection_tree->head; node; node = next) {
		next = node->next;
		c = node->data;

		if(c->last_ping_time + pingtimeout < now) {
			if(c->status.active) {
				if(c->status.pinged) {
					ifdebug(CONNECTIONS) logger(LOG_INFO, "%s (%s) didn't respond to PING in %ld seconds",
							   c->name, c->hostname, now - c->last_ping_time);
					terminate_connection(c, true);
					continue;
				} else if(c->last_ping_time + pinginterval < now) {
					send_ping(c);
				}
			} else {
<<<<<<< HEAD
=======
				if(c->status.remove) {
					logger(LOG_WARNING, "Old connection_t for %s (%s) status %04x still lingering, deleting...",
						   c->name, c->hostname, bitfield_to_int(&c->status, sizeof c->status));
					connection_del(c);
					continue;
				}
				ifdebug(CONNECTIONS) logger(LOG_WARNING, "Timeout from %s (%s) during authentication",
						   c->name, c->hostname);
>>>>>>> 9a2b0f88
				if(c->status.connecting) {
					ifdebug(CONNECTIONS)
						logger(LOG_WARNING, _("Timeout while connecting to %s (%s)"), c->name, c->hostname);
					c->status.connecting = false;
					closesocket(c->socket);
					do_outgoing_connection(c);
				} else {
					ifdebug(CONNECTIONS) logger(LOG_WARNING, _("Timeout from %s (%s) during authentication"), c->name, c->hostname);
					terminate_connection(c, false);
					continue;
				}
			}
		}
	}

<<<<<<< HEAD
	event_add(event, &(struct timeval){pingtimeout, 0});
}

void handle_meta_connection_data(int fd, short events, void *data) {
	connection_t *c = data;
	int result;
	socklen_t len = sizeof result;

	if(c->status.connecting) {
		c->status.connecting = false;

		getsockopt(c->socket, SOL_SOCKET, SO_ERROR, &result, &len);

		if(!result)
			finish_connecting(c);
		else {
			ifdebug(CONNECTIONS) logger(LOG_DEBUG,
					   _("Error while connecting to %s (%s): %s"),
					   c->name, c->hostname, strerror(result));
			closesocket(c->socket);
			do_outgoing_connection(c);
			return;
=======
		if(c->outbuflen > 0 && c->last_flushed_time + pingtimeout < now) {
			if(c->status.active) {
				ifdebug(CONNECTIONS) logger(LOG_INFO,
						"%s (%s) could not flush for %ld seconds (%d bytes remaining)",
						c->name, c->hostname, now - c->last_flushed_time, c->outbuflen);
				c->status.timeout = true;
				terminate_connection(c, true);
			}
>>>>>>> 9a2b0f88
		}
	}

	if (!receive_meta(c)) {
		terminate_connection(c, c->status.active);
		return;
	}
}

<<<<<<< HEAD
static void sigterm_handler(int signal, short events, void *data) {
	logger(LOG_NOTICE, _("Got %s signal"), strsignal(signal));
	event_loopexit(NULL);
}

static void sighup_handler(int signal, short events, void *data) {
	logger(LOG_NOTICE, _("Got %s signal"), strsignal(signal));
	reload_configuration();
}

int reload_configuration(void) {
=======
/*
  check all connections to see if anything
  happened on their sockets
*/
static void check_network_activity(fd_set * readset, fd_set * writeset) {
>>>>>>> 9a2b0f88
	connection_t *c;
	splay_node_t *node, *next;
	char *fname;
	struct stat s;
	static time_t last_config_check = 0;

<<<<<<< HEAD
	/* Reread our own configuration file */

	exit_configuration(&config_tree);
	init_configuration(&config_tree);

	if(!read_server_config()) {
		logger(LOG_ERR, _("Unable to reread configuration file, exitting."));
		event_loopexit(NULL);
		return EINVAL;
=======
	/* check input from kernel */
	if(device_fd >= 0 && FD_ISSET(device_fd, readset)) {
		if(read_packet(&packet)) {
			packet.priority = 0;
			route(myself, &packet);
		}
>>>>>>> 9a2b0f88
	}

	/* Close connections to hosts that have a changed or deleted host config file */
	
	for(node = connection_tree->head; node; node = next) {
		c = node->data;
		next = node->next;
		
		if(c->outgoing) {
			free(c->outgoing->name);
			if(c->outgoing->ai)
				freeaddrinfo(c->outgoing->ai);
			free(c->outgoing);
			c->outgoing = NULL;
		}
		
		xasprintf(&fname, "%s/hosts/%s", confbase, c->name);
		if(stat(fname, &s) || s.st_mtime > last_config_check)
			terminate_connection(c, c->status.active);
		free(fname);
	}

	last_config_check = time(NULL);

	/* Try to make outgoing connections */
	
	try_outgoing_connections();

<<<<<<< HEAD
	return 0;
}
=======
				if(!result)
					finish_connecting(c);
				else {
					ifdebug(CONNECTIONS) logger(LOG_DEBUG,
							   "Error while connecting to %s (%s): %s",
							   c->name, c->hostname, strerror(result));
					closesocket(c->socket);
					do_outgoing_connection(c);
					continue;
				}
			}
>>>>>>> 9a2b0f88

void retry(void) {
	connection_t *c;
	splay_node_t *node;

	for(node = connection_tree->head; node; node = node->next) {
		c = node->data;
		
		if(c->outgoing && !c->node) {
			if(timeout_initialized(&c->outgoing->ev))
				event_del(&c->outgoing->ev);
			if(c->status.connecting)
				close(c->socket);
			c->outgoing->timeout = 0;
			do_outgoing_connection(c);
		}
	}
}

/*
  this is where it all happens...
*/
int main_loop(void) {
<<<<<<< HEAD
	struct event timeout_event;
	struct event sighup_event;
	struct event sigterm_event;
	struct event sigquit_event;

	cp();

	timeout_set(&timeout_event, timeout_handler, &timeout_event);
	event_add(&timeout_event, &(struct timeval){pingtimeout, 0});
	signal_set(&sighup_event, SIGHUP, sighup_handler, NULL);
	signal_add(&sighup_event, NULL);
	signal_set(&sigterm_event, SIGTERM, sigterm_handler, NULL);
	signal_add(&sigterm_event, NULL);
	signal_set(&sigquit_event, SIGQUIT, sigterm_handler, NULL);
	signal_add(&sigquit_event, NULL);

	if(event_loop(0) < 0) {
		logger(LOG_ERR, _("Error while waiting for input: %s"), strerror(errno));
		return 1;
=======
	fd_set readset, writeset;
	struct timeval tv;
	int r, maxfd;
	time_t last_ping_check, last_config_check, last_graph_dump;
	event_t *event;

	last_ping_check = now;
	last_config_check = now;
	last_graph_dump = now;
	
	srand(now);

	running = true;

	while(running) {
		now = time(NULL);

	//	tv.tv_sec = 1 + (rand() & 7);	/* Approx. 5 seconds, randomized to prevent global synchronisation effects */
		tv.tv_sec = 1;
		tv.tv_usec = 0;

		maxfd = build_fdset(&readset, &writeset);

#ifdef HAVE_MINGW
		LeaveCriticalSection(&mutex);
#endif
		r = select(maxfd + 1, &readset, &writeset, NULL, &tv);
#ifdef HAVE_MINGW
		EnterCriticalSection(&mutex);
#endif

		if(r < 0) {
			if(errno != EINTR && errno != EAGAIN) {
				logger(LOG_ERR, "Error while waiting for input: %s",
					   strerror(errno));
				dump_connections();
				return 1;
			}

			continue;
		}

		check_network_activity(&readset, &writeset);

		if(do_purge) {
			purge();
			do_purge = false;
		}

		/* Let's check if everybody is still alive */

		if(last_ping_check + pingtimeout < now) {
			check_dead_connections();
			last_ping_check = now;

			if(routing_mode == RMODE_SWITCH)
				age_subnets();

			age_past_requests();

			/* Should we regenerate our key? */

			if(keyexpires < now) {
				avl_node_t *node;
				node_t *n;

				ifdebug(STATUS) logger(LOG_INFO, "Expiring symmetric keys");

				for(node = node_tree->head; node; node = node->next) {
					n = node->data;
					if(n->inkey) {
						free(n->inkey);
						n->inkey = NULL;
					}
				}

				send_key_changed(broadcast, myself);
				keyexpires = now + keylifetime;
			}
		}

		if(sigalrm) {
			logger(LOG_INFO, "Flushing event queue");
			expire_events();
			sigalrm = false;
		}

		while((event = get_expired_event())) {
			event->handler(event->data);
			free_event(event);
		}

		if(sighup) {
			connection_t *c;
			avl_node_t *node;
			char *fname;
			struct stat s;
			
			sighup = false;
			
			/* Reread our own configuration file */

			exit_configuration(&config_tree);
			init_configuration(&config_tree);

			if(!read_server_config()) {
				logger(LOG_ERR, "Unable to reread configuration file, exitting.");
				return 1;
			}

			/* Close connections to hosts that have a changed or deleted host config file */
			
			for(node = connection_tree->head; node; node = node->next) {
				c = node->data;
				
				xasprintf(&fname, "%s/hosts/%s", confbase, c->name);
				if(stat(fname, &s) || s.st_mtime > last_config_check)
					terminate_connection(c, c->status.active);
				free(fname);
			}

			last_config_check = now;

			/* Try to make outgoing connections */
			
			try_outgoing_connections();
		}
		
		/* Dump graph if wanted every 60 seconds*/

		if(last_graph_dump + 60 < now) {
			dump_graph();
			last_graph_dump = now;
		}
>>>>>>> 9a2b0f88
	}

	signal_del(&sighup_event);
	signal_del(&sigterm_event);
	signal_del(&sigquit_event);
	event_del(&timeout_event);

	return 0;
}<|MERGE_RESOLUTION|>--- conflicted
+++ resolved
@@ -40,13 +40,8 @@
 
 /* Purge edges and subnets of unreachable nodes. Use carefully. */
 
-<<<<<<< HEAD
 void purge(void) {
 	splay_node_t *nnode, *nnext, *enode, *enext, *snode, *snext;
-=======
-static void purge(void) {
-	avl_node_t *nnode, *nnext, *enode, *enext, *snode, *snext;
->>>>>>> 9a2b0f88
 	node_t *n;
 	edge_t *e;
 	subnet_t *s;
@@ -103,55 +98,6 @@
 }
 
 /*
-<<<<<<< HEAD
-=======
-  put all file descriptors in an fd_set array
-  While we're at it, purge stuff that needs to be removed.
-*/
-static int build_fdset(fd_set *readset, fd_set *writeset) {
-	avl_node_t *node, *next;
-	connection_t *c;
-	int i, max = 0;
-
-	FD_ZERO(readset);
-	FD_ZERO(writeset);
-
-	for(node = connection_tree->head; node; node = next) {
-		next = node->next;
-		c = node->data;
-
-		if(c->status.remove) {
-			connection_del(c);
-			if(!connection_tree->head)
-				purge();
-		} else {
-			FD_SET(c->socket, readset);
-			if(c->outbuflen > 0)
-				FD_SET(c->socket, writeset);
-			if(c->socket > max)
-				max = c->socket;
-		}
-	}
-
-	for(i = 0; i < listen_sockets; i++) {
-		FD_SET(listen_socket[i].tcp, readset);
-		if(listen_socket[i].tcp > max)
-			max = listen_socket[i].tcp;
-		FD_SET(listen_socket[i].udp, readset);
-		if(listen_socket[i].udp > max)
-			max = listen_socket[i].udp;
-	}
-
-	if(device_fd >= 0)
-		FD_SET(device_fd, readset);
-	if(device_fd > max)
-		max = device_fd;
-	
-	return max;
-}
-
-/*
->>>>>>> 9a2b0f88
   Terminate a connection:
   - Close the socket
   - Remove associated edge and tell other connections about it if report = true
@@ -159,16 +105,7 @@
   - Deactivate the host
 */
 void terminate_connection(connection_t *c, bool report) {
-<<<<<<< HEAD
-	cp();
-
-	ifdebug(CONNECTIONS) logger(LOG_NOTICE, _("Closing connection with %s (%s)"),
-=======
-	if(c->status.remove)
-		return;
-
 	ifdebug(CONNECTIONS) logger(LOG_NOTICE, "Closing connection with %s (%s)",
->>>>>>> 9a2b0f88
 			   c->name, c->hostname);
 
 	c->status.active = false;
@@ -218,13 +155,8 @@
   end does not reply in time, we consider them dead
   and close the connection.
 */
-<<<<<<< HEAD
 static void timeout_handler(int fd, short events, void *event) {
 	splay_node_t *node, *next;
-=======
-static void check_dead_connections(void) {
-	avl_node_t *node, *next;
->>>>>>> 9a2b0f88
 	connection_t *c;
 	time_t now = time(NULL);
 
@@ -243,25 +175,14 @@
 					send_ping(c);
 				}
 			} else {
-<<<<<<< HEAD
-=======
-				if(c->status.remove) {
-					logger(LOG_WARNING, "Old connection_t for %s (%s) status %04x still lingering, deleting...",
-						   c->name, c->hostname, bitfield_to_int(&c->status, sizeof c->status));
-					connection_del(c);
-					continue;
-				}
-				ifdebug(CONNECTIONS) logger(LOG_WARNING, "Timeout from %s (%s) during authentication",
-						   c->name, c->hostname);
->>>>>>> 9a2b0f88
 				if(c->status.connecting) {
 					ifdebug(CONNECTIONS)
-						logger(LOG_WARNING, _("Timeout while connecting to %s (%s)"), c->name, c->hostname);
+						logger(LOG_WARNING, "Timeout while connecting to %s (%s)", c->name, c->hostname);
 					c->status.connecting = false;
 					closesocket(c->socket);
 					do_outgoing_connection(c);
 				} else {
-					ifdebug(CONNECTIONS) logger(LOG_WARNING, _("Timeout from %s (%s) during authentication"), c->name, c->hostname);
+					ifdebug(CONNECTIONS) logger(LOG_WARNING, "Timeout from %s (%s) during authentication", c->name, c->hostname);
 					terminate_connection(c, false);
 					continue;
 				}
@@ -269,7 +190,6 @@
 		}
 	}
 
-<<<<<<< HEAD
 	event_add(event, &(struct timeval){pingtimeout, 0});
 }
 
@@ -287,21 +207,11 @@
 			finish_connecting(c);
 		else {
 			ifdebug(CONNECTIONS) logger(LOG_DEBUG,
-					   _("Error while connecting to %s (%s): %s"),
+					   "Error while connecting to %s (%s): %s",
 					   c->name, c->hostname, strerror(result));
 			closesocket(c->socket);
 			do_outgoing_connection(c);
 			return;
-=======
-		if(c->outbuflen > 0 && c->last_flushed_time + pingtimeout < now) {
-			if(c->status.active) {
-				ifdebug(CONNECTIONS) logger(LOG_INFO,
-						"%s (%s) could not flush for %ld seconds (%d bytes remaining)",
-						c->name, c->hostname, now - c->last_flushed_time, c->outbuflen);
-				c->status.timeout = true;
-				terminate_connection(c, true);
-			}
->>>>>>> 9a2b0f88
 		}
 	}
 
@@ -311,49 +221,32 @@
 	}
 }
 
-<<<<<<< HEAD
 static void sigterm_handler(int signal, short events, void *data) {
-	logger(LOG_NOTICE, _("Got %s signal"), strsignal(signal));
+	logger(LOG_NOTICE, "Got %s signal", strsignal(signal));
 	event_loopexit(NULL);
 }
 
 static void sighup_handler(int signal, short events, void *data) {
-	logger(LOG_NOTICE, _("Got %s signal"), strsignal(signal));
+	logger(LOG_NOTICE, "Got %s signal", strsignal(signal));
 	reload_configuration();
 }
 
 int reload_configuration(void) {
-=======
-/*
-  check all connections to see if anything
-  happened on their sockets
-*/
-static void check_network_activity(fd_set * readset, fd_set * writeset) {
->>>>>>> 9a2b0f88
 	connection_t *c;
 	splay_node_t *node, *next;
 	char *fname;
 	struct stat s;
 	static time_t last_config_check = 0;
 
-<<<<<<< HEAD
 	/* Reread our own configuration file */
 
 	exit_configuration(&config_tree);
 	init_configuration(&config_tree);
 
 	if(!read_server_config()) {
-		logger(LOG_ERR, _("Unable to reread configuration file, exitting."));
+		logger(LOG_ERR, "Unable to reread configuration file, exitting.");
 		event_loopexit(NULL);
 		return EINVAL;
-=======
-	/* check input from kernel */
-	if(device_fd >= 0 && FD_ISSET(device_fd, readset)) {
-		if(read_packet(&packet)) {
-			packet.priority = 0;
-			route(myself, &packet);
-		}
->>>>>>> 9a2b0f88
 	}
 
 	/* Close connections to hosts that have a changed or deleted host config file */
@@ -382,22 +275,8 @@
 	
 	try_outgoing_connections();
 
-<<<<<<< HEAD
 	return 0;
 }
-=======
-				if(!result)
-					finish_connecting(c);
-				else {
-					ifdebug(CONNECTIONS) logger(LOG_DEBUG,
-							   "Error while connecting to %s (%s): %s",
-							   c->name, c->hostname, strerror(result));
-					closesocket(c->socket);
-					do_outgoing_connection(c);
-					continue;
-				}
-			}
->>>>>>> 9a2b0f88
 
 void retry(void) {
 	connection_t *c;
@@ -421,13 +300,10 @@
   this is where it all happens...
 */
 int main_loop(void) {
-<<<<<<< HEAD
 	struct event timeout_event;
 	struct event sighup_event;
 	struct event sigterm_event;
 	struct event sigquit_event;
-
-	cp();
 
 	timeout_set(&timeout_event, timeout_handler, &timeout_event);
 	event_add(&timeout_event, &(struct timeval){pingtimeout, 0});
@@ -439,144 +315,8 @@
 	signal_add(&sigquit_event, NULL);
 
 	if(event_loop(0) < 0) {
-		logger(LOG_ERR, _("Error while waiting for input: %s"), strerror(errno));
+		logger(LOG_ERR, "Error while waiting for input: %s", strerror(errno));
 		return 1;
-=======
-	fd_set readset, writeset;
-	struct timeval tv;
-	int r, maxfd;
-	time_t last_ping_check, last_config_check, last_graph_dump;
-	event_t *event;
-
-	last_ping_check = now;
-	last_config_check = now;
-	last_graph_dump = now;
-	
-	srand(now);
-
-	running = true;
-
-	while(running) {
-		now = time(NULL);
-
-	//	tv.tv_sec = 1 + (rand() & 7);	/* Approx. 5 seconds, randomized to prevent global synchronisation effects */
-		tv.tv_sec = 1;
-		tv.tv_usec = 0;
-
-		maxfd = build_fdset(&readset, &writeset);
-
-#ifdef HAVE_MINGW
-		LeaveCriticalSection(&mutex);
-#endif
-		r = select(maxfd + 1, &readset, &writeset, NULL, &tv);
-#ifdef HAVE_MINGW
-		EnterCriticalSection(&mutex);
-#endif
-
-		if(r < 0) {
-			if(errno != EINTR && errno != EAGAIN) {
-				logger(LOG_ERR, "Error while waiting for input: %s",
-					   strerror(errno));
-				dump_connections();
-				return 1;
-			}
-
-			continue;
-		}
-
-		check_network_activity(&readset, &writeset);
-
-		if(do_purge) {
-			purge();
-			do_purge = false;
-		}
-
-		/* Let's check if everybody is still alive */
-
-		if(last_ping_check + pingtimeout < now) {
-			check_dead_connections();
-			last_ping_check = now;
-
-			if(routing_mode == RMODE_SWITCH)
-				age_subnets();
-
-			age_past_requests();
-
-			/* Should we regenerate our key? */
-
-			if(keyexpires < now) {
-				avl_node_t *node;
-				node_t *n;
-
-				ifdebug(STATUS) logger(LOG_INFO, "Expiring symmetric keys");
-
-				for(node = node_tree->head; node; node = node->next) {
-					n = node->data;
-					if(n->inkey) {
-						free(n->inkey);
-						n->inkey = NULL;
-					}
-				}
-
-				send_key_changed(broadcast, myself);
-				keyexpires = now + keylifetime;
-			}
-		}
-
-		if(sigalrm) {
-			logger(LOG_INFO, "Flushing event queue");
-			expire_events();
-			sigalrm = false;
-		}
-
-		while((event = get_expired_event())) {
-			event->handler(event->data);
-			free_event(event);
-		}
-
-		if(sighup) {
-			connection_t *c;
-			avl_node_t *node;
-			char *fname;
-			struct stat s;
-			
-			sighup = false;
-			
-			/* Reread our own configuration file */
-
-			exit_configuration(&config_tree);
-			init_configuration(&config_tree);
-
-			if(!read_server_config()) {
-				logger(LOG_ERR, "Unable to reread configuration file, exitting.");
-				return 1;
-			}
-
-			/* Close connections to hosts that have a changed or deleted host config file */
-			
-			for(node = connection_tree->head; node; node = node->next) {
-				c = node->data;
-				
-				xasprintf(&fname, "%s/hosts/%s", confbase, c->name);
-				if(stat(fname, &s) || s.st_mtime > last_config_check)
-					terminate_connection(c, c->status.active);
-				free(fname);
-			}
-
-			last_config_check = now;
-
-			/* Try to make outgoing connections */
-			
-			try_outgoing_connections();
-		}
-		
-		/* Dump graph if wanted every 60 seconds*/
-
-		if(last_graph_dump + 60 < now) {
-			dump_graph();
-			last_graph_dump = now;
-		}
->>>>>>> 9a2b0f88
 	}
 
 	signal_del(&sighup_event);
