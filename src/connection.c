/*
    connection.c -- connection list management
    Copyright (C) 2000-2009 Guus Sliepen <guus@tinc-vpn.org>,
                  2000-2005 Ivo Timmermans
                  2008      Max Rijevski <maksuf@gmail.com>

    This program is free software; you can redistribute it and/or modify
    it under the terms of the GNU General Public License as published by
    the Free Software Foundation; either version 2 of the License, or
    (at your option) any later version.

    This program is distributed in the hope that it will be useful,
    but WITHOUT ANY WARRANTY; without even the implied warranty of
    MERCHANTABILITY or FITNESS FOR A PARTICULAR PURPOSE.  See the
    GNU General Public License for more details.

    You should have received a copy of the GNU General Public License along
    with this program; if not, write to the Free Software Foundation, Inc.,
    51 Franklin Street, Fifth Floor, Boston, MA 02110-1301 USA.
*/

#include "system.h"

#include "splay_tree.h"
#include "cipher.h"
#include "conf.h"
#include "control_common.h"
#include "list.h"
#include "logger.h"
#include "subnet.h"
#include "utils.h"
#include "xalloc.h"

<<<<<<< HEAD
splay_tree_t *connection_tree;	/* Meta connections */
connection_t *broadcast;
=======
avl_tree_t *connection_tree;	/* Meta connections */
connection_t *everyone;
>>>>>>> 65e8e06c

static int connection_compare(const connection_t *a, const connection_t *b) {
	return a < b ? -1 : a == b ? 0 : 1;
}

void init_connections(void) {
<<<<<<< HEAD
	connection_tree = splay_alloc_tree((splay_compare_t) connection_compare, (splay_action_t) free_connection);
	broadcast = new_connection();
	broadcast->name = xstrdup("everyone");
	broadcast->hostname = xstrdup("BROADCAST");
}

void exit_connections(void) {
	splay_delete_tree(connection_tree);
	free_connection(broadcast);
=======
	connection_tree = avl_alloc_tree((avl_compare_t) connection_compare, (avl_action_t) free_connection);
	everyone = new_connection();
	everyone->name = xstrdup("everyone");
	everyone->hostname = xstrdup("BROADCAST");
}

void exit_connections(void) {
	avl_delete_tree(connection_tree);
	free_connection(everyone);
>>>>>>> 65e8e06c
}

connection_t *new_connection(void) {
	return xmalloc_and_zero(sizeof(connection_t));
}

void free_connection(connection_t *c) {
	if(!c)
		return;

	if(c->name)
		free(c->name);

	if(c->hostname)
		free(c->hostname);

	cipher_close(&c->incipher);
	digest_close(&c->indigest);
	cipher_close(&c->outcipher);
	digest_close(&c->outdigest);

	ecdh_free(&c->ecdh);
	ecdsa_free(&c->ecdsa);
	rsa_free(&c->rsa);

	if(c->hischallenge)
		free(c->hischallenge);

	if(c->config_tree)
		exit_configuration(&c->config_tree);

	buffer_clear(&c->inbuf);
	buffer_clear(&c->outbuf);
	
	if(event_initialized(&c->inevent))
		event_del(&c->inevent);

	if(event_initialized(&c->outevent))
		event_del(&c->outevent);

	if(c->socket > 0)
		closesocket(c->socket);

	free(c);
}

void connection_add(connection_t *c) {
	splay_insert(connection_tree, c);
}

void connection_del(connection_t *c) {
	splay_delete(connection_tree, c);
}

bool dump_connections(connection_t *cdump) {
	splay_node_t *node;
	connection_t *c;

	for(node = connection_tree->head; node; node = node->next) {
		c = node->data;
		send_request(cdump, "%d %d %s at %s options %x socket %d status %04x",
				CONTROL, REQ_DUMP_CONNECTIONS,
				c->name, c->hostname, c->options, c->socket,
				bitfield_to_int(&c->status, sizeof c->status));
	}

	return send_request(cdump, "%d %d", CONTROL, REQ_DUMP_CONNECTIONS);
}<|MERGE_RESOLUTION|>--- conflicted
+++ resolved
@@ -31,40 +31,23 @@
 #include "utils.h"
 #include "xalloc.h"
 
-<<<<<<< HEAD
 splay_tree_t *connection_tree;	/* Meta connections */
-connection_t *broadcast;
-=======
-avl_tree_t *connection_tree;	/* Meta connections */
 connection_t *everyone;
->>>>>>> 65e8e06c
 
 static int connection_compare(const connection_t *a, const connection_t *b) {
 	return a < b ? -1 : a == b ? 0 : 1;
 }
 
 void init_connections(void) {
-<<<<<<< HEAD
 	connection_tree = splay_alloc_tree((splay_compare_t) connection_compare, (splay_action_t) free_connection);
-	broadcast = new_connection();
-	broadcast->name = xstrdup("everyone");
-	broadcast->hostname = xstrdup("BROADCAST");
-}
-
-void exit_connections(void) {
-	splay_delete_tree(connection_tree);
-	free_connection(broadcast);
-=======
-	connection_tree = avl_alloc_tree((avl_compare_t) connection_compare, (avl_action_t) free_connection);
 	everyone = new_connection();
 	everyone->name = xstrdup("everyone");
 	everyone->hostname = xstrdup("BROADCAST");
 }
 
 void exit_connections(void) {
-	avl_delete_tree(connection_tree);
+	splay_delete_tree(connection_tree);
 	free_connection(everyone);
->>>>>>> 65e8e06c
 }
 
 connection_t *new_connection(void) {
