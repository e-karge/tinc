--- conflicted
+++ resolved
@@ -292,37 +292,13 @@
 
 	/* Generate packet encryption key */
 
-<<<<<<< HEAD
 	if(!get_config_string(lookup_config(myself->connection->config_tree, "Cipher"), &cipher))
-		cipher = xstrdup("aes256");
+		cipher = xstrdup("blowfish");
 
 	if(!cipher_open_by_name(&myself->incipher, cipher)) {
 		logger(LOG_ERR, "Unrecognized cipher type!");
 		return false;
 	}
-=======
-	if(get_config_string
-	   (lookup_config(myself->connection->config_tree, "Cipher"), &cipher)) {
-		if(!strcasecmp(cipher, "none")) {
-			myself->incipher = NULL;
-		} else {
-			myself->incipher = EVP_get_cipherbyname(cipher);
-
-			if(!myself->incipher) {
-				logger(LOG_ERR, "Unrecognized cipher type!");
-				return false;
-			}
-		}
-	} else
-		myself->incipher = EVP_bf_cbc();
-
-	if(myself->incipher)
-		myself->inkeylength = myself->incipher->key_len + myself->incipher->iv_len;
-	else
-		myself->inkeylength = 1;
-
-	myself->connection->outcipher = EVP_bf_ofb();
->>>>>>> 44834d03
 
 	if(!get_config_int(lookup_config(config_tree, "KeyExpire"), &keylifetime))
 		keylifetime = 3600;
@@ -332,9 +308,8 @@
 	/* Check if we want to use message authentication codes... */
 
 	if(!get_config_string(lookup_config(myself->connection->config_tree, "Digest"), &digest))
-		digest = xstrdup("sha256");
-
-<<<<<<< HEAD
+		digest = xstrdup("sha1");
+
 	int maclength = 4;
 	get_config_int(lookup_config(myself->connection->config_tree, "MACLength"), &maclength);
 
@@ -342,30 +317,6 @@
 		logger(LOG_ERR, "Bogus MAC length!");
 		return false;
 	}
-=======
-			if(!myself->indigest) {
-				logger(LOG_ERR, "Unrecognized digest type!");
-				return false;
-			}
-		}
-	} else
-		myself->indigest = EVP_sha1();
-
-	myself->connection->outdigest = EVP_sha1();
-
-	if(get_config_int(lookup_config(myself->connection->config_tree, "MACLength"), &myself->inmaclength)) {
-		if(myself->indigest) {
-			if(myself->inmaclength > myself->indigest->md_size) {
-				logger(LOG_ERR, "MAC length exceeds size of digest!");
-				return false;
-			} else if(myself->inmaclength < 0) {
-				logger(LOG_ERR, "Bogus MAC length!");
-				return false;
-			}
-		}
-	} else
-		myself->inmaclength = 4;
->>>>>>> 44834d03
 
 	if(!digest_open_by_name(&myself->indigest, digest, maclength)) {
 		logger(LOG_ERR, "Unrecognized digest type!");
@@ -544,15 +495,8 @@
 	for(node = connection_tree->head; node; node = next) {
 		next = node->next;
 		c = node->data;
-		c->outgoing = NULL;
+		c->outgoing = false;
 		terminate_connection(c, false);
-	}
-
-	for(list_node_t *node = outgoing_list->head; node; node = node->next) {
-		outgoing_t *outgoing = node->data;
-
-		if(outgoing->event)
-			event_del(outgoing->event);
 	}
 
 	list_delete_list(outgoing_list);
