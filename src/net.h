/*
    net.h -- header for net.c
    Copyright (C) 1998-2005 Ivo Timmermans
                  2000-2009 Guus Sliepen <guus@tinc-vpn.org>

    This program is free software; you can redistribute it and/or modify
    it under the terms of the GNU General Public License as published by
    the Free Software Foundation; either version 2 of the License, or
    (at your option) any later version.

    This program is distributed in the hope that it will be useful,
    but WITHOUT ANY WARRANTY; without even the implied warranty of
    MERCHANTABILITY or FITNESS FOR A PARTICULAR PURPOSE.  See the
    GNU General Public License for more details.

    You should have received a copy of the GNU General Public License along
    with this program; if not, write to the Free Software Foundation, Inc.,
    51 Franklin Street, Fifth Floor, Boston, MA 02110-1301 USA.
*/

#ifndef __TINC_NET_H__
#define __TINC_NET_H__

#include "ipv6.h"
#include "cipher.h"
#include "digest.h"

#ifdef ENABLE_JUMBOGRAMS
#define MTU 9018				/* 9000 bytes payload + 14 bytes ethernet header + 4 bytes VLAN tag */
#else
#define MTU 1518				/* 1500 bytes payload + 14 bytes ethernet header + 4 bytes VLAN tag */
#endif

#define MAXSIZE (MTU + 4 + CIPHER_MAX_BLOCK_SIZE + DIGEST_MAX_SIZE + MTU/64 + 20)	/* MTU + seqno + padding + HMAC + compressor overhead */
#define MAXBUFSIZE ((MAXSIZE > 2048 ? MAXSIZE : 2048) + 128)	/* Enough room for a request with a MAXSIZEd packet or a 8192 bits RSA key */

#define MAXSOCKETS 8			/* Probably overkill... */

typedef struct mac_t {
	uint8_t x[6];
} mac_t;

typedef struct ipv4_t {
	uint8_t x[4];
} ipv4_t;

typedef struct ipv6_t {
	uint16_t x[8];
} ipv6_t;

typedef short length_t;

#define AF_UNKNOWN 255

struct sockaddr_unknown {
	uint16_t family;
	uint16_t pad1;
	uint32_t pad2;
	char *address;
	char *port;
};

typedef union sockaddr_t {
	struct sockaddr sa;
	struct sockaddr_in in;
	struct sockaddr_in6 in6;
	struct sockaddr_unknown unknown;
#ifdef HAVE_STRUCT_SOCKADDR_STORAGE
	struct sockaddr_storage storage;
#endif
} sockaddr_t;

#ifdef SA_LEN
#define SALEN(s) SA_LEN(&s)
#else
#define SALEN(s) (s.sa_family==AF_INET?sizeof(struct sockaddr_in):sizeof(struct sockaddr_in6))
#endif

typedef struct vpn_packet_t {
	length_t len;				/* the actual number of bytes in the `data' field */
	int priority;				/* priority or TOS */
	uint32_t seqno;				/* 32 bits sequence number (network byte order of course) */
	uint8_t data[MAXSIZE];
} vpn_packet_t;

typedef struct listen_socket_t {
	struct event ev_tcp;
	struct event ev_udp;
	int tcp;
	int udp;
	sockaddr_t sa;
} listen_socket_t;

#include "conf.h"
#include "list.h"

typedef struct outgoing_t {
	char *name;
	int timeout;
	struct config_t *cfg;
	struct addrinfo *ai;
	struct addrinfo *aip;
	struct event ev;
} outgoing_t;

extern list_t *outgoing_list;

extern int maxoutbufsize;
extern int seconds_till_retry;
extern int addressfamily;
extern unsigned replaywin;

extern listen_socket_t listen_socket[MAXSOCKETS];
extern int listen_sockets;
extern int keylifetime;
extern int udp_rcvbuf;
extern int udp_sndbuf;
extern bool do_prune;
extern char *myport;
extern int contradicting_add_edge;
extern int contradicting_del_edge;

extern volatile bool running;

/* Yes, very strange placement indeed, but otherwise the typedefs get all tangled up */
#include "connection.h"
#include "node.h"

extern void retry_outgoing(outgoing_t *);
extern void handle_incoming_vpn_data(int, short, void *);
extern void finish_connecting(struct connection_t *);
extern bool do_outgoing_connection(struct connection_t *);
extern void handle_new_meta_connection(int, short, void *);
extern int setup_listen_socket(const sockaddr_t *);
extern int setup_vpn_in_socket(const sockaddr_t *);
<<<<<<< HEAD
extern void send_packet(struct node_t *, vpn_packet_t *);
extern void receive_tcppacket(struct connection_t *, char *, int);
=======
extern void send_packet(const struct node_t *, vpn_packet_t *);
extern void receive_tcppacket(struct connection_t *, const char *, int);
>>>>>>> 4b3fd94b
extern void broadcast_packet(const struct node_t *, vpn_packet_t *);
extern bool setup_network(void);
extern void setup_outgoing_connection(struct outgoing_t *);
extern void try_outgoing_connections(void);
extern void close_network_connections(void);
extern int main_loop(void);
extern void terminate_connection(struct connection_t *, bool);
extern void flush_queue(struct node_t *);
extern bool read_rsa_public_key(struct connection_t *);
extern void send_mtu_probe(struct node_t *);
<<<<<<< HEAD
extern void handle_device_data(int, short, void *);
extern void handle_meta_connection_data(int, short, void *);
extern void regenerate_key();
extern void purge(void);
extern void retry(void);
extern int reload_configuration(void);
extern void load_all_subnets();
=======
extern void load_all_subnets(void);
>>>>>>> 4b3fd94b

#ifndef HAVE_MINGW
#define closesocket(s) close(s)
#else
extern CRITICAL_SECTION mutex;
#endif

#endif							/* __TINC_NET_H__ */<|MERGE_RESOLUTION|>--- conflicted
+++ resolved
@@ -120,8 +120,6 @@
 extern int contradicting_add_edge;
 extern int contradicting_del_edge;
 
-extern volatile bool running;
-
 /* Yes, very strange placement indeed, but otherwise the typedefs get all tangled up */
 #include "connection.h"
 #include "node.h"
@@ -133,13 +131,8 @@
 extern void handle_new_meta_connection(int, short, void *);
 extern int setup_listen_socket(const sockaddr_t *);
 extern int setup_vpn_in_socket(const sockaddr_t *);
-<<<<<<< HEAD
 extern void send_packet(struct node_t *, vpn_packet_t *);
-extern void receive_tcppacket(struct connection_t *, char *, int);
-=======
-extern void send_packet(const struct node_t *, vpn_packet_t *);
 extern void receive_tcppacket(struct connection_t *, const char *, int);
->>>>>>> 4b3fd94b
 extern void broadcast_packet(const struct node_t *, vpn_packet_t *);
 extern bool setup_network(void);
 extern void setup_outgoing_connection(struct outgoing_t *);
@@ -150,17 +143,13 @@
 extern void flush_queue(struct node_t *);
 extern bool read_rsa_public_key(struct connection_t *);
 extern void send_mtu_probe(struct node_t *);
-<<<<<<< HEAD
 extern void handle_device_data(int, short, void *);
 extern void handle_meta_connection_data(int, short, void *);
-extern void regenerate_key();
+extern void regenerate_key(void);
 extern void purge(void);
 extern void retry(void);
 extern int reload_configuration(void);
-extern void load_all_subnets();
-=======
 extern void load_all_subnets(void);
->>>>>>> 4b3fd94b
 
 #ifndef HAVE_MINGW
 #define closesocket(s) close(s)
